use std::collections::{BTreeMap, HashSet};
use std::fs::File;
use std::io::Write;

use anyhow::Result;
use lazy_static::lazy_static;
use schemars::schema::{
    ArrayValidation, InstanceType, ObjectValidation, Schema, SchemaObject, SingleOrVec,
};
use schemars::Map;
use tailcall::config;
use tailcall::scalar::CUSTOM_SCALARS;

static GRAPHQL_SCHEMA_FILE: &str = "generated/.tailcallrc.graphql";
<<<<<<< HEAD
static DIRECTIVE_ALLOW_LIST: &[(&str, Entity, bool)] = &[
    ("server", Entity::Schema, false),
    ("link", Entity::Schema, true),
    ("upstream", Entity::Schema, false),
    ("http", Entity::FieldDefinition, false),
    ("grpc", Entity::FieldDefinition, false),
    ("addField", Entity::Object, true),
    ("modify", Entity::FieldDefinition, false),
    ("groupBy", Entity::FieldDefinition, false),
    ("const", Entity::FieldDefinition, false),
    ("graphQL", Entity::FieldDefinition, false),
    ("cache", Entity::FieldDefinition, false),
    ("expr", Entity::FieldDefinition, false),
    ("js", Entity::FieldDefinition, false),
    ("protected", Entity::ObjectOrFieldDefinition, false),
];
=======

lazy_static! {
    static ref DIRECTIVE_ALLOW_LIST: Vec<(&'static str, Vec<Entity>, bool)> = vec![
        ("server", vec![Entity::Schema], false),
        ("link", vec![Entity::Schema], true),
        ("upstream", vec![Entity::Schema], false),
        ("http", vec![Entity::FieldDefinition], false),
        ("call", vec![Entity::FieldDefinition], false),
        ("grpc", vec![Entity::FieldDefinition], false),
        ("addField", vec![Entity::Object], true),
        ("modify", vec![Entity::FieldDefinition], false),
        ("telemetry", vec![Entity::FieldDefinition], false),
        ("omit", vec![Entity::FieldDefinition], false),
        ("groupBy", vec![Entity::FieldDefinition], false),
        ("const", vec![Entity::FieldDefinition], false),
        ("graphQL", vec![Entity::FieldDefinition], false),
        (
            "cache",
            vec![Entity::Object, Entity::FieldDefinition],
            false,
        ),
        ("expr", vec![Entity::FieldDefinition], false),
        ("js", vec![Entity::FieldDefinition], false),
    ];
}

>>>>>>> 173210f4
static OBJECT_WHITELIST: &[&str] = &[
    "ExprBody",
    "If",
    "Http",
    "Grpc",
    "GraphQL",
    "Proxy",
    "KeyValue",
    "Batch",
    "HttpVersion",
    "Method",
    "Encoding",
    "Cache",
    "Const",
    "Encoding",
    "Expr",
    "ExprBody",
    "JS",
    "Modify",
<<<<<<< HEAD
    "Auth",
    "AuthEntry",
    "AuthProvider",
    "Basic",
    "Jwt",
    "Jwks",
=======
    "Telemetry",
    "TelemetryInner",
    "TelemetryExporter",
    "StdoutExporter",
    "OtlpExporter",
    "PrometheusFormat",
    "PrometheusExporter",
    "Apollo",
>>>>>>> 173210f4
];

#[derive(Clone, Copy)]
enum Entity {
    Schema,
    Object,
    FieldDefinition,
    ObjectOrFieldDefinition,
}

trait ToGraphql {
    fn to_graphql(&self, f: &mut impl Write) -> std::io::Result<()>;
}

impl ToGraphql for Entity {
    fn to_graphql(&self, f: &mut impl Write) -> std::io::Result<()> {
        match self {
            Entity::Schema => {
                write!(f, "SCHEMA")
            }
            Entity::Object => {
                write!(f, "OBJECT")
            }
            Entity::FieldDefinition => {
                write!(f, "FIELD_DEFINITION")
            }
            Entity::ObjectOrFieldDefinition => {
                write!(f, "OBJECT | FIELD_DEFINITION")
            }
        }
    }
}

impl ToGraphql for Vec<Entity> {
    fn to_graphql(&self, f: &mut impl Write) -> std::io::Result<()> {
        let mut iter = self.iter();

        let Some(first) = iter.next() else {
            return Ok(());
        };

        write!(f, " on ")?;
        first.to_graphql(f)?;

        for entry in iter {
            write!(f, " | ")?;
            entry.to_graphql(f)?;
        }

        write!(f, "\n\n")
    }
}

struct LineBreaker<'a> {
    string: &'a str,
    break_at: usize,
    index: usize,
}

impl<'a> LineBreaker<'a> {
    fn new(string: &'a str, break_at: usize) -> Self {
        LineBreaker { string, break_at, index: 0 }
    }
}

impl<'a> Iterator for LineBreaker<'a> {
    type Item = &'a str;

    fn next(&mut self) -> Option<Self::Item> {
        if self.index >= self.string.len() {
            return None;
        }

        let end_index = self
            .string
            .chars()
            .skip(self.index + self.break_at)
            .enumerate()
            .find(|(_, ch)| ch.is_whitespace())
            .map(|(index, _)| self.index + self.break_at + index + 1)
            .unwrap_or(self.string.len());

        let start_index = self.index;
        self.index = end_index;

        Some(&self.string[start_index..end_index])
    }
}

struct IndentedWriter<W: Write> {
    writer: W,
    indentation: usize,
    line_broke: bool,
}

impl<W: Write> IndentedWriter<W> {
    fn new(writer: W) -> Self {
        IndentedWriter { writer, indentation: 0, line_broke: false }
    }

    fn indent(&mut self) {
        self.indentation += 2;
    }

    fn unindent(&mut self) {
        self.indentation -= 2;
    }
}

impl<W: std::io::Write> Write for IndentedWriter<W> {
    #[allow(clippy::same_item_push)]
    fn write(&mut self, buf: &[u8]) -> std::io::Result<usize> {
        let mut new_buf = vec![];
        let mut extra = 0;

        for ch in buf {
            if self.line_broke && self.indentation > 0 {
                extra += self.indentation;
                for _ in 0..self.indentation {
                    new_buf.push(b' ');
                }
            }
            self.line_broke = false;

            new_buf.push(*ch);
            if ch == &b'\n' {
                self.line_broke = true;
            }
        }

        self.writer.write(&new_buf).map(|a| a - extra)
    }

    fn flush(&mut self) -> std::io::Result<()> {
        self.writer.flush()
    }
}

#[derive(Debug)]
enum ExtraTypes {
    Schema,
    ObjectValidation(ObjectValidation),
}

fn write_description(
    writer: &mut IndentedWriter<impl Write>,
    description: Option<&String>,
) -> std::io::Result<()> {
    if let Some(description) = description {
        let description: String = description.chars().filter(|ch| ch != &'\n').collect();
        let line_breaker = LineBreaker::new(&description, 80);
        writeln!(writer, "\"\"\"")?;
        for line in line_breaker {
            writeln!(writer, "{line}")?;
        }
        writeln!(writer, "\"\"\"")?;
    }
    Ok(())
}

fn write_instance_type(
    writer: &mut IndentedWriter<impl Write>,
    typ: &InstanceType,
) -> std::io::Result<()> {
    match typ {
        &InstanceType::Integer => write!(writer, "Int"),
        x => write!(writer, "{x:?}"),
    }
}

fn write_reference(
    writer: &mut IndentedWriter<impl Write>,
    reference: &str,
    extra_it: &mut BTreeMap<String, ExtraTypes>,
) -> std::io::Result<()> {
    let mut nm = reference.split('/').last().unwrap().to_string();
    first_char_to_upper(&mut nm);
    extra_it.insert(nm.clone(), ExtraTypes::Schema);
    write!(writer, "{nm}")
}

fn first_char_to_upper(name: &mut String) {
    if let Some(first_char) = name.chars().next() {
        // Remove the first character and make it uppercase
        let first_char_upper = first_char.to_uppercase().to_string();

        // Remove the first character from the original string
        let mut chars = name.chars();
        chars.next();

        // Replace the original string with the new one
        *name = first_char_upper + chars.as_str();
    }
}

#[allow(clippy::too_many_arguments)]
fn write_type(
    writer: &mut IndentedWriter<impl Write>,
    name: String,
    schema: SchemaObject,
    defs: &BTreeMap<String, Schema>,
    extra_it: &mut BTreeMap<String, ExtraTypes>,
) -> std::io::Result<()> {
    match schema.instance_type {
        Some(SingleOrVec::Single(typ))
            if matches!(
                *typ,
                InstanceType::Null
                    | InstanceType::Boolean
                    | InstanceType::Number
                    | InstanceType::String
                    | InstanceType::Integer
            ) =>
        {
            write_instance_type(writer, &typ)?;
            write!(writer, "!")
        }
        Some(SingleOrVec::Vec(typ))
            if matches!(
                typ.first().unwrap(),
                InstanceType::Null
                    | InstanceType::Boolean
                    | InstanceType::Number
                    | InstanceType::String
                    | InstanceType::Integer
            ) =>
        {
            write_instance_type(writer, typ.first().unwrap())
        }
        _ => {
            if let Some(arr_valid) = schema.array.clone() {
                write_array_validation(writer, name, *arr_valid, defs, extra_it)
            } else if let Some(typ) = schema.object.clone() {
                if !typ.properties.is_empty() {
                    let mut name = name;
                    first_char_to_upper(&mut name);
                    write!(writer, "{name}")?;
                    extra_it.insert(name, ExtraTypes::ObjectValidation(*typ));
                    Ok(())
                } else {
                    write!(writer, "JSON")
                }
            } else if let Some(sub_schema) = schema.subschemas.clone().into_iter().next() {
                let list = if let Some(list) = sub_schema.any_of {
                    list
                } else if let Some(list) = sub_schema.all_of {
                    list
                } else if let Some(list) = sub_schema.one_of {
                    list
                } else {
                    write!(writer, "JSON")?;
                    return Ok(());
                };
                let first = list.first().unwrap();
                match first {
                    Schema::Object(obj) => {
                        write_reference(writer, &obj.reference.clone().unwrap(), extra_it)
                    }
                    _ => panic!(),
                }
            } else if let Some(name) = schema.reference {
                write_reference(writer, &name, extra_it)
            } else {
                write!(writer, "JSON")
            }
        }
    }
}
#[allow(clippy::too_many_arguments)]
fn write_field(
    writer: &mut IndentedWriter<impl Write>,
    name: String,
    schema: SchemaObject,
    defs: &BTreeMap<String, Schema>,
    extra_it: &mut BTreeMap<String, ExtraTypes>,
) -> std::io::Result<()> {
    write!(writer, "{name}: ")?;
    write_type(writer, name, schema, defs, extra_it)?;
    writeln!(writer)
}
#[allow(clippy::too_many_arguments)]
fn write_input_type(
    writer: &mut IndentedWriter<impl Write>,
    name: String,
    typ: SchemaObject,
    defs: &BTreeMap<String, Schema>,
    scalar: &mut HashSet<String>,
    extra_it: &mut BTreeMap<String, ExtraTypes>,
    types_added: &mut HashSet<String>,
) -> std::io::Result<()> {
    let name = match input_allow_list_lookup(&name, extra_it) {
        Some(name) => name,
        None => return Ok(()),
    };

    if types_added.contains(name) {
        return Ok(());
    } else {
        types_added.insert(name.to_string());
    }

    let description = typ
        .metadata
        .as_ref()
        .and_then(|metadata| metadata.description.as_ref());
    write_description(writer, description)?;
    if let Some(obj) = typ.object {
        if obj.properties.is_empty() {
            scalar.insert(name.to_string());
            return Ok(());
        }
        writeln!(writer, "input {name} {{")?;
        writer.indent();
        for (name, property) in obj.properties.into_iter() {
            let property = property.into_object();
            let description = property
                .metadata
                .as_ref()
                .and_then(|metadata| metadata.description.as_ref());
            write_description(writer, description)?;
            write_field(writer, name, property, defs, extra_it)?;
        }
        writer.unindent();
        writeln!(writer, "}}")?;
    } else if let Some(enm) = typ.enum_values {
        writeln!(writer, "enum {name} {{")?;
        writer.indent();
        for val in enm {
            let val: String = format!("{val}").chars().filter(|ch| ch != &'"').collect();
            writeln!(writer, "{val}")?;
        }
        writer.unindent();
        writeln!(writer, "}}")?;
    } else if let Some(list) = typ.subschemas.as_ref().and_then(|ss| ss.any_of.as_ref()) {
        if list.is_empty() {
            scalar.insert(name.to_string());
            return Ok(());
        }
        writeln!(writer, "input {name} {{")?;
        writer.indent();
        for property in list {
            let property = property.clone().into_object();
            let description = property
                .metadata
                .as_ref()
                .and_then(|metadata| metadata.description.as_ref());
            write_description(writer, description)?;
            if let Some(obj) = property.object {
                for (name, schema) in obj.properties {
                    write_field(writer, name, schema.into_object(), defs, extra_it)?;
                }
            }
        }
        writer.unindent();
        writeln!(writer, "}}")?;
    } else if let Some(list) = typ.subschemas.as_ref().and_then(|ss| ss.one_of.as_ref()) {
        if list.is_empty() {
            scalar.insert(name.to_string());
            return Ok(());
        }
        writeln!(writer, "input {name} {{")?;
        writer.indent();
        for property in list {
            if let Some(obj) = property.clone().into_object().object {
                for (name, schema) in obj.properties {
                    write_field(writer, name, schema.into_object(), defs, extra_it)?;
                }
            }
        }
        writer.unindent();
        writeln!(writer, "}}")?;
    } else if let Some(SingleOrVec::Single(item)) = typ.array.and_then(|arr| arr.items) {
        if let Some(name) = item.into_object().reference {
            writeln!(writer, "{name}")?;
        } else {
            scalar.insert(name.to_string());
        }
    }

    Ok(())
}
#[allow(clippy::too_many_arguments)]
fn write_property(
    writer: &mut IndentedWriter<impl Write>,
    name: String,
    property: Schema,
    defs: &BTreeMap<String, Schema>,
    extra_it: &mut BTreeMap<String, ExtraTypes>,
) -> std::io::Result<()> {
    let property = property.into_object();
    let description = property
        .metadata
        .as_ref()
        .and_then(|metadata| metadata.description.as_ref());
    write_description(writer, description)?;
    write_field(writer, name, property, defs, extra_it)?;
    Ok(())
}

fn directive_allow_list_lookup(name: &str) -> Option<(&'static str, &'static Vec<Entity>, bool)> {
    for (nm, entity, is_repeatable) in DIRECTIVE_ALLOW_LIST.iter() {
        if name.to_lowercase() == nm.to_lowercase() {
            return Some((nm, entity, *is_repeatable));
        }
    }
    None
}

fn input_allow_list_lookup<'a>(
    name: &'a str,
    extra_it: &mut BTreeMap<String, ExtraTypes>,
) -> Option<&'a str> {
    for nm in OBJECT_WHITELIST.iter() {
        if name.to_lowercase() == nm.to_lowercase() {
            return Some(*nm);
        }
    }

    if extra_it.contains_key(name) {
        return Some(name);
    }

    None
}
#[allow(clippy::too_many_arguments)]
fn write_directive(
    writer: &mut IndentedWriter<impl Write>,
    name: String,
    schema: SchemaObject,
    defs: &BTreeMap<String, Schema>,
    written_directives: &mut HashSet<String>,
    extra_it: &mut BTreeMap<String, ExtraTypes>,
) -> std::io::Result<()> {
    let (name, entities, is_repeatable) = match directive_allow_list_lookup(&name) {
        Some(entity) => entity,
        None => return Ok(()),
    };

    if written_directives.contains(name) {
        return Ok(());
    }

    let description = schema
        .metadata
        .as_ref()
        .and_then(|metadata| metadata.description.as_ref());
    write_description(writer, description)?;

    write!(writer, "directive @{}", name)?;
    if let Some(properties) = schema.object.map(|object| object.properties) {
        let mut properties_iter = properties.into_iter();

        let mut close_param = false;
        if let Some((name, property)) = properties_iter.next() {
            writeln!(writer, "(")?;
            writer.indent();
            write_property(writer, name, property, defs, extra_it)?;
            close_param = true;
        }
        for (name, property) in properties_iter {
            write_property(writer, name, property, defs, extra_it)?;
        }
        if close_param {
            writer.unindent();
            write!(writer, ")")?;
        }
    }

    if is_repeatable {
        write!(writer, " repeatable ")?;
    }

    entities.to_graphql(writer)?;
    written_directives.insert(name.to_string());

    Ok(())
}

fn write_all_directives(
    writer: &mut IndentedWriter<impl Write>,
    written_directives: &mut HashSet<String>,
    extra_it: &mut BTreeMap<String, ExtraTypes>,
) -> Result<()> {
    let schema = schemars::schema_for!(config::Config);

    let defs: BTreeMap<String, Schema> = schema.definitions;
    for (name, schema) in defs.iter() {
        let schema = schema.clone().into_object();
        write_directive(
            writer,
            name.clone(),
            schema,
            &defs,
            written_directives,
            extra_it,
        )?;
    }

    Ok(())
}
#[allow(clippy::too_many_arguments)]
fn write_array_validation(
    writer: &mut IndentedWriter<impl Write>,
    name: String,
    arr_valid: ArrayValidation,
    defs: &BTreeMap<String, Schema>,
    extra_it: &mut BTreeMap<String, ExtraTypes>,
) -> std::io::Result<()> {
    write!(writer, "[")?;
    if let Some(SingleOrVec::Single(schema)) = arr_valid.items {
        write_type(writer, name, schema.into_object(), defs, extra_it)?;
    } else if let Some(SingleOrVec::Vec(schemas)) = arr_valid.items {
        write_type(
            writer,
            name,
            schemas[0].clone().into_object(),
            defs,
            extra_it,
        )?;
    } else {
        write!(writer, "JSON")?;
    }
    write!(writer, "]")
}
#[allow(clippy::too_many_arguments)]
fn write_object_validation(
    writer: &mut IndentedWriter<impl Write>,
    name: String,
    obj_valid: ObjectValidation,
    defs: &BTreeMap<String, Schema>,
    extra_it: &mut BTreeMap<String, ExtraTypes>,
) -> std::io::Result<()> {
    if !obj_valid.properties.is_empty() {
        writeln!(writer, "input {name} {{")?;
        writer.indent();
        for (name, property) in obj_valid.properties {
            write_property(writer, name, property, defs, extra_it)?;
        }
        writer.unindent();
        writeln!(writer, "}}")
    } else {
        Ok(())
    }
}

fn write_all_input_types(
    writer: &mut IndentedWriter<impl Write>,
    mut extra_it: BTreeMap<String, ExtraTypes>,
) -> std::io::Result<()> {
    let schema = schemars::schema_for!(config::Config);

    let scalar = CUSTOM_SCALARS
        .iter()
        .map(|(k, v)| (k.clone(), v.scalar()))
        .collect::<Map<String, Schema>>();

    let mut scalar_defs = BTreeMap::new();

    for (name, obj) in scalar.iter() {
        let scalar_definition = obj
            .clone()
            .into_object()
            .object
            .as_ref()
            .and_then(|a| a.properties.get(name))
            .and_then(|a| a.clone().into_object().metadata)
            .and_then(|a| a.description);

        if let Some(scalar_definition) = scalar_definition {
            scalar_defs.insert(name.clone(), scalar_definition);
        }
    }

    let defs = schema.definitions;

    let mut scalar = scalar
        .keys()
        .map(|v| v.to_string())
        .collect::<HashSet<String>>();

    let mut types_added = HashSet::new();
    for (name, input_type) in defs.iter() {
        let mut name = name.clone();
        first_char_to_upper(&mut name);
        write_input_type(
            writer,
            name,
            input_type.clone().into_object(),
            &defs,
            &mut scalar,
            &mut extra_it,
            &mut types_added,
        )?;
    }

    let mut new_extra_it = BTreeMap::new();

    for (name, extra_type) in extra_it.into_iter() {
        match extra_type {
            ExtraTypes::Schema => {
                if let Some(schema) = defs.get(&name).cloned() {
                    write_input_type(
                        writer,
                        name,
                        schema.into_object(),
                        &defs,
                        &mut scalar,
                        &mut new_extra_it,
                        &mut types_added,
                    )?
                }
            }
            ExtraTypes::ObjectValidation(obj_valid) => {
                write_object_validation(writer, name, obj_valid, &defs, &mut new_extra_it)?
            }
        }
    }

    let mut scalar_vector: Vec<String> = Vec::from_iter(scalar);
    scalar_vector.sort();

    for name in scalar_vector {
        if scalar_defs.contains_key(&name) {
            let def = scalar_defs.get(&name).unwrap();
            writeln!(writer, "\"\"\"")?;
            writeln!(writer, "{def}")?;
            writeln!(writer, "\"\"\"")?;
            writeln!(writer, "scalar {name}")?;
        } else {
            writeln!(writer, "scalar {name}")?;
        }
    }

    Ok(())
}

pub fn update_gql() -> Result<()> {
    let file = File::create(GRAPHQL_SCHEMA_FILE)?;
    generate_rc_file(file)?;
    Ok(())
}

fn generate_rc_file(file: File) -> Result<()> {
    let mut file = IndentedWriter::new(file);
    let mut written_directives = HashSet::new();

    let mut extra_it = BTreeMap::new();

    write_all_directives(&mut file, &mut written_directives, &mut extra_it)?;
    write_all_input_types(&mut file, extra_it)?;

    Ok(())
}<|MERGE_RESOLUTION|>--- conflicted
+++ resolved
@@ -12,24 +12,6 @@
 use tailcall::scalar::CUSTOM_SCALARS;
 
 static GRAPHQL_SCHEMA_FILE: &str = "generated/.tailcallrc.graphql";
-<<<<<<< HEAD
-static DIRECTIVE_ALLOW_LIST: &[(&str, Entity, bool)] = &[
-    ("server", Entity::Schema, false),
-    ("link", Entity::Schema, true),
-    ("upstream", Entity::Schema, false),
-    ("http", Entity::FieldDefinition, false),
-    ("grpc", Entity::FieldDefinition, false),
-    ("addField", Entity::Object, true),
-    ("modify", Entity::FieldDefinition, false),
-    ("groupBy", Entity::FieldDefinition, false),
-    ("const", Entity::FieldDefinition, false),
-    ("graphQL", Entity::FieldDefinition, false),
-    ("cache", Entity::FieldDefinition, false),
-    ("expr", Entity::FieldDefinition, false),
-    ("js", Entity::FieldDefinition, false),
-    ("protected", Entity::ObjectOrFieldDefinition, false),
-];
-=======
 
 lazy_static! {
     static ref DIRECTIVE_ALLOW_LIST: Vec<(&'static str, Vec<Entity>, bool)> = vec![
@@ -56,7 +38,6 @@
     ];
 }
 
->>>>>>> 173210f4
 static OBJECT_WHITELIST: &[&str] = &[
     "ExprBody",
     "If",
@@ -76,14 +57,6 @@
     "ExprBody",
     "JS",
     "Modify",
-<<<<<<< HEAD
-    "Auth",
-    "AuthEntry",
-    "AuthProvider",
-    "Basic",
-    "Jwt",
-    "Jwks",
-=======
     "Telemetry",
     "TelemetryInner",
     "TelemetryExporter",
@@ -92,7 +65,12 @@
     "PrometheusFormat",
     "PrometheusExporter",
     "Apollo",
->>>>>>> 173210f4
+    "Auth",
+    "AuthEntry",
+    "AuthProvider",
+    "Basic",
+    "Jwt",
+    "Jwks",
 ];
 
 #[derive(Clone, Copy)]
@@ -100,11 +78,6 @@
     Schema,
     Object,
     FieldDefinition,
-    ObjectOrFieldDefinition,
-}
-
-trait ToGraphql {
-    fn to_graphql(&self, f: &mut impl Write) -> std::io::Result<()>;
 }
 
 impl ToGraphql for Entity {
@@ -118,9 +91,6 @@
             }
             Entity::FieldDefinition => {
                 write!(f, "FIELD_DEFINITION")
-            }
-            Entity::ObjectOrFieldDefinition => {
-                write!(f, "OBJECT | FIELD_DEFINITION")
             }
         }
     }
