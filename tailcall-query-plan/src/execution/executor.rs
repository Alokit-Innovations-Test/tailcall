--- conflicted
+++ resolved
@@ -147,15 +147,11 @@
         None
     }
 
-<<<<<<< HEAD
-    fn add_error(&self, _error: async_graphql::ServerError) {
-=======
-    fn is_query(&'a self) -> bool {
+    fn is_query(&self) -> bool {
         false
     }
 
-    fn add_error(&'a self, _error: async_graphql::ServerError) {
->>>>>>> 60e257d6
+    fn add_error(&self, _error: async_graphql::ServerError) {
         // TODO: add implementation
     }
 }