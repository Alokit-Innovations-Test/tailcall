--- conflicted
+++ resolved
@@ -158,11 +158,8 @@
     min_max_age: Arc::new(Mutex::new(None)),
     cache_public: Arc::new(Mutex::new(None)),
     env_vars: Arc::new(init_env()),
-<<<<<<< HEAD
     auth_ctx: AuthContext::default(),
     type_cache_config: Arc::new(HashMap::new()),
-=======
->>>>>>> abeb9d61
   }
 }
 
