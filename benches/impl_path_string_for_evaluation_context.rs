use std::borrow::Cow;
use std::collections::{BTreeMap, HashMap};
use std::sync::{Arc, Mutex};
use std::time::Duration;

use async_graphql::context::SelectionField;
use async_graphql::{Name, Value};
use async_trait::async_trait;
use criterion::{criterion_group, criterion_main, BenchmarkId, Criterion};
use http_cache_reqwest::{Cache, CacheMode, HttpCache, HttpCacheOptions, MokaManager};
use hyper::body::Bytes;
use hyper::header::HeaderValue;
use hyper::HeaderMap;
use indexmap::IndexMap;
use once_cell::sync::Lazy;
use reqwest::{Client, Request};
use reqwest_middleware::{ClientBuilder, ClientWithMiddleware};
use tailcall::blueprint::{Server, Upstream};
use tailcall::cache::InMemoryCache;
use tailcall::http::{RequestContext, Response};
use tailcall::lambda::{EvaluationContext, ResolverContextLike};
use tailcall::path::PathString;
<<<<<<< HEAD
use tailcall::rate_limiter::LocalRateLimiter;
=======
use tailcall::target_runtime::TargetRuntime;
use tailcall::{EnvIO, FileIO, HttpIO};

struct Http {
    client: ClientWithMiddleware,
    http2_only: bool,
}

impl Http {
    fn init(upstream: &Upstream) -> Self {
        let mut builder = Client::builder()
            .tcp_keepalive(Some(Duration::from_secs(upstream.tcp_keep_alive)))
            .timeout(Duration::from_secs(upstream.timeout))
            .connect_timeout(Duration::from_secs(upstream.connect_timeout))
            .http2_keep_alive_interval(Some(Duration::from_secs(upstream.keep_alive_interval)))
            .http2_keep_alive_timeout(Duration::from_secs(upstream.keep_alive_timeout))
            .http2_keep_alive_while_idle(upstream.keep_alive_while_idle)
            .pool_idle_timeout(Some(Duration::from_secs(upstream.pool_idle_timeout)))
            .pool_max_idle_per_host(upstream.pool_max_idle_per_host)
            .user_agent(upstream.user_agent.clone());

        // Add Http2 Prior Knowledge
        if upstream.http2_only {
            builder = builder.http2_prior_knowledge();
        }

        // Add Http Proxy
        if let Some(ref proxy) = upstream.proxy {
            builder = builder.proxy(
                reqwest::Proxy::http(proxy.url.clone())
                    .expect("Failed to set proxy in http client"),
            );
        }

        let mut client = ClientBuilder::new(builder.build().expect("Failed to build client"));

        if upstream.http_cache {
            client = client.with(Cache(HttpCache {
                mode: CacheMode::Default,
                manager: MokaManager::default(),
                options: HttpCacheOptions::default(),
            }))
        }
        Self { client: client.build(), http2_only: upstream.http2_only }
    }
}

#[async_trait]
impl HttpIO for Http {
    async fn execute(&self, mut request: Request) -> anyhow::Result<Response<Bytes>> {
        if self.http2_only {
            *request.version_mut() = reqwest::Version::HTTP_2;
        }
        let resp = self.client.execute(request).await?;
        Response::from_reqwest(resp).await
    }
}

struct Env {}

impl EnvIO for Env {
    fn get(&self, _: &str) -> Option<String> {
        unimplemented!("Not needed for this bench")
    }
}

struct File;
#[async_trait]
impl FileIO for File {
    async fn write<'a>(&'a self, _: &'a str, _: &'a [u8]) -> anyhow::Result<()> {
        unimplemented!("Not needed for this bench")
    }

    async fn read<'a>(&'a self, _: &'a str) -> anyhow::Result<String> {
        unimplemented!("Not needed for this bench")
    }
}
>>>>>>> eb116704

const INPUT_VALUE: &[&[&str]] = &[
    // existing values
    &["value", "root"],
    &["value", "nested", "existing"],
    // missing values
    &["value", "missing"],
    &["value", "nested", "missing"],
];

const ARGS_VALUE: &[&[&str]] = &[
    // existing values
    &["args", "root"],
    &["args", "nested", "existing"],
    // missing values
    &["args", "missing"],
    &["args", "nested", "missing"],
];

const HEADERS_VALUE: &[&[&str]] = &[&["headers", "existing"], &["headers", "missing"]];

const VARS_VALUE: &[&[&str]] = &[&["vars", "existing"], &["vars", "missing"]];

static TEST_VALUES: Lazy<Value> = Lazy::new(|| {
    let mut root = IndexMap::new();
    let mut nested = IndexMap::new();

    nested.insert(
        Name::new("existing"),
        Value::String("nested-test".to_owned()),
    );

    root.insert(Name::new("root"), Value::String("root-test".to_owned()));
    root.insert(Name::new("nested"), Value::Object(nested));

    Value::Object(root)
});

static TEST_ARGS: Lazy<IndexMap<Name, Value>> = Lazy::new(|| {
    let mut root = IndexMap::new();
    let mut nested = IndexMap::new();

    nested.insert(
        Name::new("existing"),
        Value::String("nested-test".to_owned()),
    );

    root.insert(Name::new("root"), Value::String("root-test".to_owned()));
    root.insert(Name::new("nested"), Value::Object(nested));

    root
});

static TEST_HEADERS: Lazy<HeaderMap> = Lazy::new(|| {
    let mut map = HeaderMap::new();

    map.insert("x-existing", HeaderValue::from_static("header"));

    map
});

static TEST_VARS: Lazy<BTreeMap<String, String>> = Lazy::new(|| {
    let mut map = BTreeMap::new();

    map.insert("existing".to_owned(), "var".to_owned());

    map
});

fn to_bench_id(input: &[&str]) -> BenchmarkId {
    BenchmarkId::new("input", input.join("."))
}

struct MockGraphqlContext;

impl<'a> ResolverContextLike<'a> for MockGraphqlContext {
    fn value(&'a self) -> Option<&'a Value> {
        Some(&TEST_VALUES)
    }

    fn args(&'a self) -> Option<&'a IndexMap<Name, Value>> {
        Some(&TEST_ARGS)
    }

    fn field(&'a self) -> Option<SelectionField> {
        None
    }

    fn add_error(&'a self, _: async_graphql::ServerError) {}
}

// assert that everything was set up correctly for the benchmark
fn assert_test(eval_ctx: &EvaluationContext<'_, MockGraphqlContext>) {
    // value
    assert_eq!(
        eval_ctx.path_string(&["value", "root"]),
        Some(Cow::Borrowed("root-test"))
    );
    assert_eq!(
        eval_ctx.path_string(&["value", "nested", "existing"]),
        Some(Cow::Borrowed("nested-test"))
    );
    assert_eq!(eval_ctx.path_string(&["value", "missing"]), None);
    assert_eq!(eval_ctx.path_string(&["value", "nested", "missing"]), None);

    // args
    assert_eq!(
        eval_ctx.path_string(&["args", "root"]),
        Some(Cow::Borrowed("root-test"))
    );
    assert_eq!(
        eval_ctx.path_string(&["args", "nested", "existing"]),
        Some(Cow::Borrowed("nested-test"))
    );
    assert_eq!(eval_ctx.path_string(&["args", "missing"]), None);
    assert_eq!(eval_ctx.path_string(&["args", "nested", "missing"]), None);

    // headers
    assert_eq!(
        eval_ctx.path_string(&["headers", "x-existing"]),
        Some(Cow::Borrowed("header"))
    );
    assert_eq!(eval_ctx.path_string(&["headers", "x-missing"]), None);

    // vars
    assert_eq!(
        eval_ctx.path_string(&["vars", "existing"]),
        Some(Cow::Borrowed("var"))
    );
    assert_eq!(eval_ctx.path_string(&["vars", "missing"]), None);
}

fn request_context() -> RequestContext {
<<<<<<< HEAD
  let tailcall::config::Config { server, upstream, .. } = tailcall::config::Config::default();
  //TODO: default is used only in tests. Drop default and move it to test.
  let server = Server::try_from(server).unwrap();

  let h_client = Arc::new(init_http(&upstream));
  let h2_client = Arc::new(init_http2_only(&upstream));
  RequestContext {
    req_headers: HeaderMap::new(),
    h_client,
    h2_client,
    server,
    upstream,
    http_data_loaders: Arc::new(vec![]),
    gql_data_loaders: Arc::new(vec![]),
    cache: ChronoCache::new(),
    grpc_data_loaders: Arc::new(vec![]),
    min_max_age: Arc::new(Mutex::new(None)),
    cache_public: Arc::new(Mutex::new(None)),
    env_vars: Arc::new(init_env()),
    local_rate_limiter: LocalRateLimiter::new(HashMap::new(), HashMap::new()),
  }
=======
    let config_set = tailcall::config::ConfigModule::default();

    let tailcall::config::Config { upstream, .. } = config_set.config.clone();
    //TODO: default is used only in tests. Drop default and move it to test.
    let server = Server::try_from(config_set).unwrap();
    let upstream = Upstream::try_from(upstream).unwrap();
    let http = Arc::new(Http::init(&upstream));
    let http2 = Arc::new(Http::init(&upstream.clone().http2_only(true)));
    let runtime = TargetRuntime {
        http2_only: http2,
        http,
        env: Arc::new(Env {}),
        file: Arc::new(File {}),
        cache: Arc::new(InMemoryCache::new()),
    };
    RequestContext {
        req_headers: HeaderMap::new(),
        server,
        upstream,
        http_data_loaders: Arc::new(vec![]),
        gql_data_loaders: Arc::new(vec![]),
        grpc_data_loaders: Arc::new(vec![]),
        min_max_age: Arc::new(Mutex::new(None)),
        cache_public: Arc::new(Mutex::new(None)),
        runtime,
    }
>>>>>>> eb116704
}

fn bench_main(c: &mut Criterion) {
    let mut req_ctx = request_context().req_headers(TEST_HEADERS.clone());

    req_ctx.server.vars = TEST_VARS.clone();
    let eval_ctx = EvaluationContext::new(&req_ctx, &MockGraphqlContext);

    assert_test(&eval_ctx);

    let all_inputs = INPUT_VALUE
        .iter()
        .chain(ARGS_VALUE)
        .chain(HEADERS_VALUE)
        .chain(VARS_VALUE);

    for input in all_inputs {
        c.bench_with_input(to_bench_id(input), input, |b, input| {
            b.iter(|| eval_ctx.path_string(input));
        });
    }
}

criterion_group!(benches, bench_main);
criterion_main!(benches);<|MERGE_RESOLUTION|>--- conflicted
+++ resolved
@@ -1,5 +1,5 @@
 use std::borrow::Cow;
-use std::collections::{BTreeMap, HashMap};
+use std::collections::BTreeMap;
 use std::sync::{Arc, Mutex};
 use std::time::Duration;
 
@@ -20,9 +20,6 @@
 use tailcall::http::{RequestContext, Response};
 use tailcall::lambda::{EvaluationContext, ResolverContextLike};
 use tailcall::path::PathString;
-<<<<<<< HEAD
-use tailcall::rate_limiter::LocalRateLimiter;
-=======
 use tailcall::target_runtime::TargetRuntime;
 use tailcall::{EnvIO, FileIO, HttpIO};
 
@@ -100,7 +97,6 @@
         unimplemented!("Not needed for this bench")
     }
 }
->>>>>>> eb116704
 
 const INPUT_VALUE: &[&[&str]] = &[
     // existing values
@@ -234,29 +230,6 @@
 }
 
 fn request_context() -> RequestContext {
-<<<<<<< HEAD
-  let tailcall::config::Config { server, upstream, .. } = tailcall::config::Config::default();
-  //TODO: default is used only in tests. Drop default and move it to test.
-  let server = Server::try_from(server).unwrap();
-
-  let h_client = Arc::new(init_http(&upstream));
-  let h2_client = Arc::new(init_http2_only(&upstream));
-  RequestContext {
-    req_headers: HeaderMap::new(),
-    h_client,
-    h2_client,
-    server,
-    upstream,
-    http_data_loaders: Arc::new(vec![]),
-    gql_data_loaders: Arc::new(vec![]),
-    cache: ChronoCache::new(),
-    grpc_data_loaders: Arc::new(vec![]),
-    min_max_age: Arc::new(Mutex::new(None)),
-    cache_public: Arc::new(Mutex::new(None)),
-    env_vars: Arc::new(init_env()),
-    local_rate_limiter: LocalRateLimiter::new(HashMap::new(), HashMap::new()),
-  }
-=======
     let config_set = tailcall::config::ConfigModule::default();
 
     let tailcall::config::Config { upstream, .. } = config_set.config.clone();
@@ -283,7 +256,6 @@
         cache_public: Arc::new(Mutex::new(None)),
         runtime,
     }
->>>>>>> eb116704
 }
 
 fn bench_main(c: &mut Criterion) {
