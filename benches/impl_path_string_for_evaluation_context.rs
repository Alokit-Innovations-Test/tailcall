--- conflicted
+++ resolved
@@ -248,26 +248,9 @@
         cache: Arc::new(InMemoryCache::new()),
         extensions: Arc::new(vec![]),
     };
-<<<<<<< HEAD
-    RequestContext {
-        req_headers: HeaderMap::new(),
-        experimental_headers: HeaderMap::new(),
-        cookie_headers: None,
-        server,
-        upstream,
-        http_data_loaders: Arc::new(vec![]),
-        gql_data_loaders: Arc::new(vec![]),
-        grpc_data_loaders: Arc::new(vec![]),
-        min_max_age: Arc::new(Mutex::new(None)),
-        cache_public: Arc::new(Mutex::new(None)),
-        runtime,
-        cache: AsyncCache::new(),
-    }
-=======
     RequestContext::new(runtime)
         .server(server)
         .upstream(upstream)
->>>>>>> 42a867cd
 }
 
 fn bench_main(c: &mut Criterion) {
