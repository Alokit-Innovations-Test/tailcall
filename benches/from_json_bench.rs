<<<<<<< HEAD
// use criterion::Criterion;
// use hyper::Method;
// use serde_json::Value;
// use tailcall::cli::runtime::NativeHttp;
// use tailcall::core::generator::{from_json, ConfigGenerationRequest};
// use tailcall::core::HttpIO;
=======
use criterion::Criterion;
use hyper::Method;
use serde_json::Value;
use tailcall::cli::runtime::NativeHttp;
use tailcall::core::generator::{from_json, ConfigGenerationRequest, NameGenerator};
use tailcall::core::HttpIO;
>>>>>>> 2bc5e924

// pub fn benchmark_from_json_method(c: &mut Criterion) {
//     let tokio_runtime = tokio::runtime::Runtime::new().unwrap();

//     let native_http = NativeHttp::init(&Default::default(),
// &Default::default());     let request_url = String::from("http://jsonplaceholder.typicode.com/users");

//     let mut reqs = Vec::with_capacity(1);
//     tokio_runtime.block_on(async {
//         let request = reqwest::Request::new(Method::GET,
// request_url.parse().unwrap());         let result =
// native_http.execute(request).await.unwrap();         let body: Value =
// serde_json::from_slice(&result.body).unwrap();         reqs.push(body);
//     });

<<<<<<< HEAD
//     let cfg_gen_reqs = [ConfigGenerationRequest::new(
//         request_url.parse().unwrap(),
//         reqs[0].clone(),
//     )];

//     c.bench_function("from_json_bench", |b| {
//         b.iter(|| {
//             let _ = from_json(&cfg_gen_reqs, "Query");
//         });
//     });
// }
=======
    let cfg_gen_reqs = [ConfigGenerationRequest::new(
        request_url.parse().unwrap(),
        reqs[0].clone(),
    )];
    let field_name_gen = NameGenerator::new("f");
    let type_name_gen = NameGenerator::new("T");

    c.bench_function("from_json_bench", |b| {
        b.iter(|| {
            let _ = from_json(&cfg_gen_reqs, "Query", &field_name_gen, &type_name_gen);
        });
    });
}
>>>>>>> 2bc5e924
<|MERGE_RESOLUTION|>--- conflicted
+++ resolved
@@ -1,46 +1,24 @@
-<<<<<<< HEAD
-// use criterion::Criterion;
-// use hyper::Method;
-// use serde_json::Value;
-// use tailcall::cli::runtime::NativeHttp;
-// use tailcall::core::generator::{from_json, ConfigGenerationRequest};
-// use tailcall::core::HttpIO;
-=======
 use criterion::Criterion;
 use hyper::Method;
 use serde_json::Value;
 use tailcall::cli::runtime::NativeHttp;
 use tailcall::core::generator::{from_json, ConfigGenerationRequest, NameGenerator};
 use tailcall::core::HttpIO;
->>>>>>> 2bc5e924
 
-// pub fn benchmark_from_json_method(c: &mut Criterion) {
-//     let tokio_runtime = tokio::runtime::Runtime::new().unwrap();
+pub fn benchmark_from_json_method(c: &mut Criterion) {
+    let tokio_runtime = tokio::runtime::Runtime::new().unwrap();
 
-//     let native_http = NativeHttp::init(&Default::default(),
-// &Default::default());     let request_url = String::from("http://jsonplaceholder.typicode.com/users");
+    let native_http = NativeHttp::init(&Default::default(), &Default::default());
+    let request_url = String::from("http://jsonplaceholder.typicode.com/users");
 
-//     let mut reqs = Vec::with_capacity(1);
-//     tokio_runtime.block_on(async {
-//         let request = reqwest::Request::new(Method::GET,
-// request_url.parse().unwrap());         let result =
-// native_http.execute(request).await.unwrap();         let body: Value =
-// serde_json::from_slice(&result.body).unwrap();         reqs.push(body);
-//     });
+    let mut reqs = Vec::with_capacity(1);
+    tokio_runtime.block_on(async {
+        let request = reqwest::Request::new(Method::GET, request_url.parse().unwrap());
+        let result = native_http.execute(request).await.unwrap();
+        let body: Value = serde_json::from_slice(&result.body).unwrap();
+        reqs.push(body);
+    });
 
-<<<<<<< HEAD
-//     let cfg_gen_reqs = [ConfigGenerationRequest::new(
-//         request_url.parse().unwrap(),
-//         reqs[0].clone(),
-//     )];
-
-//     c.bench_function("from_json_bench", |b| {
-//         b.iter(|| {
-//             let _ = from_json(&cfg_gen_reqs, "Query");
-//         });
-//     });
-// }
-=======
     let cfg_gen_reqs = [ConfigGenerationRequest::new(
         request_url.parse().unwrap(),
         reqs[0].clone(),
@@ -53,5 +31,4 @@
             let _ = from_json(&cfg_gen_reqs, "Query", &field_name_gen, &type_name_gen);
         });
     });
-}
->>>>>>> 2bc5e924
+}