--- conflicted
+++ resolved
@@ -206,19 +206,8 @@
         &self,
         mut config: Config,
         parent_dir: Option<&Path>,
-<<<<<<< HEAD
     ) -> Result<ConfigModule, Error> {
-        // Create initial config set
-        let config_module = ConfigModule::from(config);
-
-        // Extend it with the links
-        let mut config_module = self.ext_links(config_module, parent_dir).await?;
-
-        let server = &mut config_module.config.server;
-=======
-    ) -> anyhow::Result<ConfigModule> {
         // Setup telemetry in Config
->>>>>>> f464794b
         let reader_ctx = ConfigReaderContext {
             runtime: &self.runtime,
             vars: &config
