use std::str::FromStr;

use headers::{HeaderMap, HeaderName, HeaderValue};

use crate::core::blueprint::*;
use crate::core::config::group_by::GroupBy;
use crate::core::config::{Field, Resolver};
use crate::core::endpoint::Endpoint;
use crate::core::http::{HttpFilter, Method, RequestTemplate};
use crate::core::ir::model::{IO, IR};
use crate::core::try_fold::TryFold;
use crate::core::valid::{Valid, ValidationError, Validator};
use crate::core::{config, helpers, Mustache};

pub fn compile_http(
    config_module: &config::ConfigModule,
    http: &config::Http,
    is_list: bool,
) -> Valid<IR, String> {
    Valid::<(), String>::fail("GroupBy is only supported for GET requests".to_string())
        .when(|| !http.batch_key.is_empty() && http.method != Method::GET)
        .and(
            Valid::<(), String>::fail(
                "Batching capability was used without enabling it in upstream".to_string(),
            )
            .when(|| !http.batch_key.is_empty() && http.batch.is_none()),
        )
        .and(Valid::from_option(
            http.base_url
                .as_ref()
                .or(config_module.upstream.base_url.as_ref()),
            "No base URL defined".to_string(),
        ))
        .zip(helpers::headers::to_mustache_headers(&http.headers))
        .and_then(|(base_url, headers)| {
            let mut base_url = base_url.trim_end_matches('/').to_owned();
            base_url.push_str(http.path.clone().as_str());

            let query = http
                .query
                .clone()
                .iter()
                .map(|key_value| {
                    (
                        key_value.key.clone(),
                        key_value.value.clone(),
                        key_value.skip_empty.unwrap_or_default(),
                    )
                })
                .collect();

            RequestTemplate::try_from(
                Endpoint::new(base_url.to_string())
                    .method(http.method.clone())
                    .query(query)
                    .body(http.body.clone())
                    .encoding(http.encoding.clone()),
            )
            .map(|req_tmpl| req_tmpl.headers(headers))
            .map_err(|e| ValidationError::new(e.to_string()))
            .into()
        })
        .map(|req_template| {
            // marge http and upstream on_request
            let http_filter = http
                .on_request
                .clone()
                .or(config_module.upstream.on_request.clone())
                .map(|on_request| HttpFilter { on_request });

            let headers = http.headers.iter().filter_map(|kv| {
                Some((
                    HeaderName::from_str(kv.key.as_str()).ok()?,
                    HeaderValue::from_str(kv.value.as_str()).ok()?,
                ))
            });
            let headers = HeaderMap::from_iter(headers);

            if !http.batch_key.is_empty() && http.method == Method::GET {
                // Find a query parameter that contains a reference to the {{.value}} key
                let key = http.query.iter().find_map(|q| {
                    Mustache::parse(&q.value)
                        .expression_contains("value")
                        .then(|| q.key.clone())
                });

                IR::IO(IO::Http {
                    req_template,
                    group_by: Some(GroupBy::new(http.batch_key.clone(), key)),
                    dl_id: None,
                    http_filter,
<<<<<<< HEAD
                    batch: http.batch.clone(),
                    headers,
=======
                    is_list,
>>>>>>> 9f184fef
                })
            } else {
                IR::IO(IO::Http {
                    req_template,
                    group_by: None,
                    dl_id: None,
                    http_filter,
<<<<<<< HEAD
                    batch: http.batch.clone(),
                    headers,
=======
                    is_list,
>>>>>>> 9f184fef
                })
            }
        })
}

pub fn update_http<'a>(
) -> TryFold<'a, (&'a ConfigModule, &'a Field, &'a config::Type, &'a str), FieldDefinition, String>
{
    TryFold::<(&ConfigModule, &Field, &config::Type, &'a str), FieldDefinition, String>::new(
        |(config_module, field, type_of, _), b_field| {
            let Some(Resolver::Http(http)) = &field.resolver else {
                return Valid::succeed(b_field);
            };

            compile_http(config_module, http, field.type_of.is_list())
                .map(|resolver| b_field.resolver(Some(resolver)))
                .and_then(|b_field| {
                    b_field
                        .validate_field(type_of, config_module)
                        .map_to(b_field)
                })
        },
    )
}<|MERGE_RESOLUTION|>--- conflicted
+++ resolved
@@ -89,12 +89,9 @@
                     group_by: Some(GroupBy::new(http.batch_key.clone(), key)),
                     dl_id: None,
                     http_filter,
-<<<<<<< HEAD
                     batch: http.batch.clone(),
                     headers,
-=======
                     is_list,
->>>>>>> 9f184fef
                 })
             } else {
                 IR::IO(IO::Http {
@@ -102,12 +99,9 @@
                     group_by: None,
                     dl_id: None,
                     http_filter,
-<<<<<<< HEAD
                     batch: http.batch.clone(),
                     headers,
-=======
                     is_list,
->>>>>>> 9f184fef
                 })
             }
         })
