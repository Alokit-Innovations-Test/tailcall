--- conflicted
+++ resolved
@@ -2,13 +2,8 @@
 use crate::core::config::group_by::GroupBy;
 use crate::core::config::Field;
 use crate::core::endpoint::Endpoint;
-<<<<<<< HEAD
 use crate::core::http::{HttpFilter, Method, RequestTemplate};
-use crate::core::lambda::{Expression, IO};
-=======
-use crate::core::http::{Method, RequestTemplate};
 use crate::core::ir::{IO, IR};
->>>>>>> a4056e84
 use crate::core::try_fold::TryFold;
 use crate::core::valid::{Valid, ValidationError, Validator};
 use crate::core::{config, helpers};
@@ -81,11 +76,7 @@
                     http_filter,
                 })
             } else {
-<<<<<<< HEAD
-                Expression::IO(IO::Http { req_template, group_by: None, dl_id: None, http_filter })
-=======
-                IR::IO(IO::Http { req_template, group_by: None, dl_id: None })
->>>>>>> a4056e84
+                IR::IO(IO::Http { req_template, group_by: None, dl_id: None, http_filter })
             }
         })
 }
