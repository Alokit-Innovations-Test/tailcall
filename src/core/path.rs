--- conflicted
+++ resolved
@@ -205,15 +205,11 @@
                 None
             }
 
-<<<<<<< HEAD
+            fn is_query(&self) -> bool {
+                false
+            }
+
             fn add_error(&self, _: async_graphql::ServerError) {}
-=======
-            fn is_query(&'a self) -> bool {
-                false
-            }
-
-            fn add_error(&'a self, _: async_graphql::ServerError) {}
->>>>>>> 60e257d6
         }
 
         static REQ_CTX: Lazy<RequestContext> = Lazy::new(|| {
