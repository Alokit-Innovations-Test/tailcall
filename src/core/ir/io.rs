--- conflicted
+++ resolved
@@ -60,40 +60,21 @@
 }
 
 impl Eval for IO {
-<<<<<<< HEAD
     fn eval<'slf, 'ctx, Ctx: ResolverContextLike + Sync + Send>(
         &'slf self,
         ctx: &'ctx mut EvaluationContext<'slf, Ctx>,
     ) -> Pin<Box<dyn Future<Output = Result<ConstValue, EvaluationError>> + 'ctx + Send>> {
-        if ctx.request_ctx.upstream.dedupe {
-            Box::pin(async move {
-                let key = self.cache_key(ctx);
-                if let Some(key) = key {
-                    ctx.request_ctx
-                        .cache
-                        .get_or_eval(key, move || Box::pin(self.eval_inner(ctx)))
-                        .await
-                        .as_ref()
-                        .clone()
-                } else {
-                    self.eval_inner(ctx).await
-                }
-=======
-    fn eval<'a, Ctx: super::ResolverContextLike<'a> + Sync + Send>(
-        &'a self,
-        ctx: super::EvaluationContext<'a, Ctx>,
-    ) -> Pin<Box<dyn Future<Output = Result<ConstValue, EvaluationError>> + 'a + Send>> {
         // Note: Handled the case separately for performance reasons. It avoids cache
         // key generation when it's not required
         if !ctx.request_ctx.server.dedupe || !ctx.is_query() {
             return self.eval_inner(ctx);
         }
-        if let Some(key) = self.cache_key(&ctx) {
+        if let Some(key) = self.cache_key(ctx) {
             Box::pin(async move {
                 ctx.request_ctx
                     .cache
-                    .dedupe(&key.clone(), || {
-                        Box::pin(async move {
+                    .dedupe(&key, || {
+                        Box::pin(async {
                             ctx.request_ctx
                                 .dedupe_handler
                                 .dedupe(&key, || Box::pin(self.eval_inner(ctx)))
@@ -101,7 +82,6 @@
                         })
                     })
                     .await
->>>>>>> 60e257d6
             })
         } else {
             self.eval_inner(ctx)
