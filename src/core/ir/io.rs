use core::future::Future;
use std::pin::Pin;
use std::sync::Arc;

use async_graphql::from_value;
use async_graphql_value::ConstValue;
use reqwest::Request;

use super::{CacheKey, Eval, EvaluationContext, IoId, ResolverContextLike};
use crate::core::config::group_by::GroupBy;
use crate::core::config::GraphQLOperationType;
use crate::core::data_loader::{DataLoader, Loader};
use crate::core::graphql::{self, GraphqlDataLoader};
use crate::core::grpc::data_loader::GrpcDataLoader;
use crate::core::grpc::protobuf::ProtobufOperation;
use crate::core::grpc::request::execute_grpc_request;
use crate::core::grpc::request_template::RenderedRequestTemplate;
use crate::core::http::{
    cache_policy, DataLoaderRequest, HttpDataLoader, HttpFilter, RequestTemplate, Response,
};
use crate::core::ir::Error;
use crate::core::json::JsonLike;
use crate::core::valid::Validator;
use crate::core::worker::*;
use crate::core::{grpc, http, WorkerIO};

#[derive(Clone, Debug, strum_macros::Display)]
pub enum IO {
    Http {
        req_template: http::RequestTemplate,
        group_by: Option<GroupBy>,
        dl_id: Option<DataLoaderId>,
        http_filter: Option<HttpFilter>,
    },
    GraphQL {
        req_template: graphql::RequestTemplate,
        field_name: String,
        batch: bool,
        dl_id: Option<DataLoaderId>,
    },
    Grpc {
        req_template: grpc::RequestTemplate,
        group_by: Option<GroupBy>,
        dl_id: Option<DataLoaderId>,
    },
    Js {
        name: String,
    },
}

#[derive(Clone, Copy, Debug)]
pub struct DataLoaderId(usize);
impl DataLoaderId {
    pub fn new(id: usize) -> Self {
        Self(id)
    }
    pub fn as_usize(&self) -> usize {
        self.0
    }
}

impl Eval for IO {
    fn eval<'a, Ctx: super::ResolverContextLike<'a> + Sync + Send>(
        &'a self,
        ctx: super::EvaluationContext<'a, Ctx>,
<<<<<<< HEAD
    ) -> Pin<Box<dyn Future<Output = Result<ConstValue, Error>> + 'a + Send>> {
        if ctx.request_ctx.upstream.dedupe {
=======
    ) -> Pin<Box<dyn Future<Output = Result<ConstValue, EvaluationError>> + 'a + Send>> {
        // Note: Handled the case separately for performance reasons. It avoids cache
        // key generation when it's not required
        if (!ctx.request_ctx.upstream.dedupe_in_flight && !ctx.request_ctx.upstream.dedupe)
            || !ctx.is_query()
        {
            return self.eval_inner(ctx);
        }

        if let Some(key) = self.cache_key(&ctx) {
>>>>>>> 864e56a6
            Box::pin(async move {
                match (
                    ctx.request_ctx.upstream.dedupe,
                    ctx.request_ctx.upstream.dedupe_in_flight,
                ) {
                    (true, false) => {
                        ctx.request_ctx
                            .cache
                            .dedupe(&key, || Box::pin(self.eval_inner(ctx)))
                            .await
                    }
                    (true, true) => {
                        ctx.request_ctx
                            .cache
                            .dedupe(&key.clone(), || {
                                Box::pin(async move {
                                    ctx.request_ctx
                                        .dedupe_handler
                                        .dedupe(&key, || Box::pin(self.eval_inner(ctx)))
                                        .await
                                })
                            })
                            .await
                    }
                    (false, true) => {
                        ctx.request_ctx
                            .dedupe_handler
                            .dedupe(&key, || Box::pin(self.eval_inner(ctx)))
                            .await
                    }
                    (false, false) => self.eval_inner(ctx).await,
                }
            })
        } else {
            self.eval_inner(ctx)
        }
    }
}

impl IO {
    fn eval_inner<'a, Ctx: super::ResolverContextLike<'a> + Sync + Send>(
        &'a self,
        ctx: super::EvaluationContext<'a, Ctx>,
    ) -> Pin<Box<dyn Future<Output = Result<ConstValue, Error>> + 'a + Send>> {
        Box::pin(async move {
            match self {
                IO::Http { req_template, dl_id, http_filter, .. } => {
                    let worker = &ctx.request_ctx.runtime.cmd_worker;
                    let executor = HttpRequestExecutor::new(ctx, req_template, dl_id);
                    let request = executor.init_request()?;
                    let response = match (&worker, http_filter) {
                        (Some(worker), Some(http_filter)) => {
                            executor
                                .execute_with_worker(request, worker, http_filter)
                                .await?
                        }
                        _ => executor.execute(request).await?,
                    };

                    Ok(response.body)
                }
                IO::GraphQL { req_template, field_name, dl_id, .. } => {
                    let req = req_template.to_request(&ctx)?;

                    let res = if ctx.request_ctx.upstream.batch.is_some()
                        && matches!(req_template.operation_type, GraphQLOperationType::Query)
                    {
                        let data_loader: Option<&DataLoader<DataLoaderRequest, GraphqlDataLoader>> =
                            dl_id.and_then(|index| ctx.request_ctx.gql_data_loaders.get(index.0));
                        execute_request_with_dl(&ctx, req, data_loader).await?
                    } else {
                        execute_raw_request(&ctx, req).await?
                    };

                    set_headers(&ctx, &res);
                    parse_graphql_response(&ctx, res, field_name)
                }
                IO::Grpc { req_template, dl_id, .. } => {
                    let rendered = req_template.render(&ctx)?;

                    let res = if ctx.request_ctx.upstream.batch.is_some() &&
                    // TODO: share check for operation_type for resolvers
                    matches!(req_template.operation_type, GraphQLOperationType::Query)
                    {
                        let data_loader: Option<
                            &DataLoader<grpc::DataLoaderRequest, GrpcDataLoader>,
                        > = dl_id.and_then(|index| ctx.request_ctx.grpc_data_loaders.get(index.0));
                        execute_grpc_request_with_dl(&ctx, rendered, data_loader).await?
                    } else {
                        let req = rendered.to_request()?;
                        execute_raw_grpc_request(&ctx, req, &req_template.operation).await?
                    };

                    set_headers(&ctx, &res);

                    Ok(res.body)
                }
                IO::Js { name } => {
                    if let Some((worker, value)) = ctx
                        .request_ctx
                        .runtime
                        .worker
                        .as_ref()
                        .zip(ctx.value().cloned())
                    {
                        let val = worker.call(name, value).await?;
                        Ok(val.unwrap_or_default())
                    } else {
                        Ok(ConstValue::Null)
                    }
                }
            }
        })
    }
}

impl<'a, Ctx: ResolverContextLike<'a> + Sync + Send> CacheKey<EvaluationContext<'a, Ctx>> for IO {
    fn cache_key(&self, ctx: &EvaluationContext<'a, Ctx>) -> Option<IoId> {
        match self {
            IO::Http { req_template, .. } => req_template.cache_key(ctx),
            IO::Grpc { req_template, .. } => req_template.cache_key(ctx),
            IO::GraphQL { req_template, .. } => req_template.cache_key(ctx),
            IO::Js { .. } => None,
        }
    }
}

fn set_headers<'ctx, Ctx: ResolverContextLike<'ctx>>(
    ctx: &EvaluationContext<'ctx, Ctx>,
    res: &Response<async_graphql::Value>,
) {
    set_cache_control(ctx, res);
    set_cookie_headers(ctx, res);
    set_experimental_headers(ctx, res);
}

fn set_cache_control<'ctx, Ctx: ResolverContextLike<'ctx>>(
    ctx: &EvaluationContext<'ctx, Ctx>,
    res: &Response<async_graphql::Value>,
) {
    if ctx.request_ctx.server.get_enable_cache_control() && res.status.is_success() {
        if let Some(policy) = cache_policy(res) {
            ctx.request_ctx.set_cache_control(policy);
        }
    }
}

fn set_experimental_headers<'ctx, Ctx: ResolverContextLike<'ctx>>(
    ctx: &EvaluationContext<'ctx, Ctx>,
    res: &Response<async_graphql::Value>,
) {
    ctx.request_ctx.add_x_headers(&res.headers);
}

fn set_cookie_headers<'ctx, Ctx: ResolverContextLike<'ctx>>(
    ctx: &EvaluationContext<'ctx, Ctx>,
    res: &Response<async_graphql::Value>,
) {
    if res.status.is_success() {
        ctx.request_ctx.set_cookie_headers(&res.headers);
    }
}

async fn execute_raw_request<'ctx, Ctx: ResolverContextLike<'ctx>>(
    ctx: &EvaluationContext<'ctx, Ctx>,
    req: Request,
) -> Result<Response<async_graphql::Value>, Error> {
    let response = ctx
        .request_ctx
        .runtime
        .http
        .execute(req)
        .await
        .map_err(Error::from)?
        .to_json()?;

    Ok(response)
}

async fn execute_raw_grpc_request<'ctx, Ctx: ResolverContextLike<'ctx>>(
    ctx: &EvaluationContext<'ctx, Ctx>,
    req: Request,
    operation: &ProtobufOperation,
) -> Result<Response<async_graphql::Value>, Error> {
    execute_grpc_request(&ctx.request_ctx.runtime, operation, req)
        .await
        .map_err(Error::from)
}

async fn execute_grpc_request_with_dl<
    'ctx,
    Ctx: ResolverContextLike<'ctx>,
    Dl: Loader<
        grpc::DataLoaderRequest,
        Value = Response<async_graphql::Value>,
        Error = Arc<anyhow::Error>,
    >,
>(
    ctx: &EvaluationContext<'ctx, Ctx>,
    rendered: RenderedRequestTemplate,
    data_loader: Option<&DataLoader<grpc::DataLoaderRequest, Dl>>,
) -> Result<Response<async_graphql::Value>, Error> {
    let headers = ctx
        .request_ctx
        .upstream
        .batch
        .clone()
        .map(|s| s.headers)
        .unwrap_or_default();
    let endpoint_key = grpc::DataLoaderRequest::new(rendered, headers);

    Ok(data_loader
        .unwrap()
        .load_one(endpoint_key)
        .await
        .map_err(Error::from)?
        .unwrap_or_default())
}

async fn execute_request_with_dl<
    'ctx,
    Ctx: ResolverContextLike<'ctx>,
    Dl: Loader<DataLoaderRequest, Value = Response<async_graphql::Value>, Error = Arc<anyhow::Error>>,
>(
    ctx: &EvaluationContext<'ctx, Ctx>,
    req: Request,
    data_loader: Option<&DataLoader<DataLoaderRequest, Dl>>,
) -> Result<Response<async_graphql::Value>, Error> {
    let headers = ctx
        .request_ctx
        .upstream
        .batch
        .clone()
        .map(|s| s.headers)
        .unwrap_or_default();
    let endpoint_key = crate::core::http::DataLoaderRequest::new(req, headers);

    Ok(data_loader
        .unwrap()
        .load_one(endpoint_key)
        .await
        .map_err(Error::from)?
        .unwrap_or_default())
}

fn parse_graphql_response<'ctx, Ctx: ResolverContextLike<'ctx>>(
    ctx: &EvaluationContext<'ctx, Ctx>,
    res: Response<async_graphql::Value>,
    field_name: &str,
) -> Result<async_graphql::Value, Error> {
    let res: async_graphql::Response =
        from_value(res.body).map_err(|err| Error::DeserializeError(err.to_string()))?;

    for error in res.errors {
        ctx.add_error(error);
    }

    Ok(res
        .data
        .get_key(field_name)
        .map(|v| v.to_owned())
        .unwrap_or_default())
}

///
/// Executing a HTTP request is a bit more complex than just sending a request
/// and getting a response. There are optimizations and customizations that the
/// user might have configured. HttpRequestExecutor is responsible for handling
/// all of that.
struct HttpRequestExecutor<'a, Context: ResolverContextLike<'a> + Send + Sync> {
    evaluation_ctx: EvaluationContext<'a, Context>,
    data_loader: Option<&'a DataLoader<DataLoaderRequest, HttpDataLoader>>,
    request_template: &'a http::RequestTemplate,
}

impl<'a, Context: ResolverContextLike<'a> + Send + Sync> HttpRequestExecutor<'a, Context> {
    pub fn new(
        evaluation_ctx: EvaluationContext<'a, Context>,
        request_template: &'a RequestTemplate,
        id: &Option<DataLoaderId>,
    ) -> Self {
        let data_loader = if evaluation_ctx.request_ctx.is_batching_enabled() {
            id.and_then(|id| evaluation_ctx.request_ctx.http_data_loaders.get(id.0))
        } else {
            None
        };

        Self { evaluation_ctx, data_loader, request_template }
    }

    pub fn init_request(&self) -> Result<Request, Error> {
        let ctx = &self.evaluation_ctx;
        Ok(self.request_template.to_request(ctx)?)
    }

    async fn execute(&self, req: Request) -> Result<Response<async_graphql::Value>, Error> {
        let ctx = &self.evaluation_ctx;
        let is_get = req.method() == reqwest::Method::GET;
        let dl = &self.data_loader;
        let response = if is_get && dl.is_some() {
            execute_request_with_dl(ctx, req, self.data_loader).await?
        } else {
            execute_raw_request(ctx, req).await?
        };

        if ctx.request_ctx.server.get_enable_http_validation() {
            self.request_template
                .endpoint
                .output
                .validate(&response.body)
                .to_result()
                .map_err(Error::from)?;
        }

        set_headers(ctx, &response);

        Ok(response)
    }

    #[async_recursion::async_recursion]
    async fn execute_with_worker(
        &self,
        mut request: reqwest::Request,
        worker: &Arc<dyn WorkerIO<Event, Command>>,
        http_filter: &HttpFilter,
    ) -> Result<Response<async_graphql::Value>, Error> {
        let js_request = WorkerRequest::try_from(&request)?;
        let event = Event::Request(js_request);

        let command = worker.call(&http_filter.on_request, event).await?;

        match command {
            Some(command) => match command {
                Command::Request(w_request) => {
                    let response = self.execute(w_request.into()).await?;
                    Ok(response)
                }
                Command::Response(w_response) => {
                    // Check if the response is a redirect
                    if (w_response.status() == 301 || w_response.status() == 302)
                        && w_response.headers().contains_key("location")
                    {
                        request
                            .url_mut()
                            .set_path(w_response.headers()["location"].as_str());
                        self.execute_with_worker(request, worker, http_filter).await
                    } else {
                        Ok(w_response.try_into()?)
                    }
                }
            },
            None => self.execute(request).await,
        }
    }
}<|MERGE_RESOLUTION|>--- conflicted
+++ resolved
@@ -63,11 +63,7 @@
     fn eval<'a, Ctx: super::ResolverContextLike<'a> + Sync + Send>(
         &'a self,
         ctx: super::EvaluationContext<'a, Ctx>,
-<<<<<<< HEAD
     ) -> Pin<Box<dyn Future<Output = Result<ConstValue, Error>> + 'a + Send>> {
-        if ctx.request_ctx.upstream.dedupe {
-=======
-    ) -> Pin<Box<dyn Future<Output = Result<ConstValue, EvaluationError>> + 'a + Send>> {
         // Note: Handled the case separately for performance reasons. It avoids cache
         // key generation when it's not required
         if (!ctx.request_ctx.upstream.dedupe_in_flight && !ctx.request_ctx.upstream.dedupe)
@@ -77,7 +73,6 @@
         }
 
         if let Some(key) = self.cache_key(&ctx) {
->>>>>>> 864e56a6
             Box::pin(async move {
                 match (
                     ctx.request_ctx.upstream.dedupe,
