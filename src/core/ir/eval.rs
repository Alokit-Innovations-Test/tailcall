use std::future::Future;

use super::{EvaluationContext, EvaluationError, ResolverContextLike};

<<<<<<< HEAD
pub trait Eval<Output = async_graphql::Value>
where
    Self: Send + Sync,
{
    fn eval<'slf, 'ctx, Ctx: ResolverContextLike + Sync + Send>(
        &'slf self,
        ctx: &'ctx mut EvaluationContext<'slf, Ctx>,
    ) -> Pin<Box<dyn Future<Output = Result<Output, EvaluationError>> + 'ctx + Send>>;
=======
pub trait Eval<Output = async_graphql::Value> {
    fn eval<Ctx>(
        &self,
        ctx: &mut EvaluationContext<'_, Ctx>,
    ) -> impl Future<Output = Result<Output, EvaluationError>>
    where
        Ctx: ResolverContextLike + Sync;
>>>>>>> 6e892641
}<|MERGE_RESOLUTION|>--- conflicted
+++ resolved
@@ -2,16 +2,6 @@
 
 use super::{EvaluationContext, EvaluationError, ResolverContextLike};
 
-<<<<<<< HEAD
-pub trait Eval<Output = async_graphql::Value>
-where
-    Self: Send + Sync,
-{
-    fn eval<'slf, 'ctx, Ctx: ResolverContextLike + Sync + Send>(
-        &'slf self,
-        ctx: &'ctx mut EvaluationContext<'slf, Ctx>,
-    ) -> Pin<Box<dyn Future<Output = Result<Output, EvaluationError>> + 'ctx + Send>>;
-=======
 pub trait Eval<Output = async_graphql::Value> {
     fn eval<Ctx>(
         &self,
@@ -19,5 +9,4 @@
     ) -> impl Future<Output = Result<Output, EvaluationError>>
     where
         Ctx: ResolverContextLike + Sync;
->>>>>>> 6e892641
 }