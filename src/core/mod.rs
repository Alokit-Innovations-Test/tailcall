#![allow(clippy::module_inception)]
#![allow(clippy::mutable_key_type)]

pub mod app_context;
pub mod async_graphql_hyper;
mod auth;
pub mod blueprint;
pub mod cache;
pub mod config;
mod counter;
pub mod data_loader;
pub mod directive;
pub mod document;
pub mod endpoint;
pub mod error;
pub mod generator;
pub mod graphql;
pub mod grpc;
pub mod has_headers;
pub mod helpers;
pub mod http;
pub mod ir;
pub mod jit;
pub mod json;
mod lift;
pub mod merge_right;
pub mod mustache;
pub mod path;
pub mod primitive;
pub mod print_schema;
pub mod proto_reader;
pub mod resource_reader;
pub mod rest;
pub mod runtime;
pub mod scalar;
pub mod schema_extension;
mod serde_value_ext;
pub mod tracing;
mod transform;
pub mod try_fold;
pub mod valid;
pub mod worker;

// Re-export everything from `tailcall_macros` as `macros`
use std::borrow::Cow;
use std::hash::Hash;
use std::num::NonZeroU64;

use async_graphql_value::ConstValue;
pub use error::{Error, Result};
use http::Response;
use ir::model::IoId;
pub use mustache::Mustache;
pub use tailcall_macros as macros;
pub use transform::Transform;

pub trait EnvIO: Send + Sync + 'static {
    fn get(&self, key: &str) -> Option<Cow<'_, str>>;
}

#[async_trait::async_trait]
pub trait HttpIO: Sync + Send + 'static {
    async fn execute(
        &self,
        request: reqwest::Request,
    ) -> anyhow::Result<Response<hyper::body::Bytes>>;
}

#[async_trait::async_trait]
pub trait FileIO: Send + Sync {
    async fn write<'a>(
        &'a self,
        path: &'a str,
        content: &'a [u8],
    ) -> Result<(), error::file::Error>;
    async fn read<'a>(&'a self, path: &'a str) -> Result<String, error::file::Error>;
}

#[async_trait::async_trait]
pub trait Cache: Send + Sync {
    type Key: Hash + Eq;
    type Value;
    async fn set<'a>(
        &'a self,
        key: Self::Key,
        value: Self::Value,
        ttl: NonZeroU64,
    ) -> anyhow::Result<()>;
    async fn get<'a>(&'a self, key: &'a Self::Key) -> anyhow::Result<Option<Self::Value>>;

    fn hit_rate(&self) -> Option<f64>;
}

pub type EntityCache = dyn Cache<Key = IoId, Value = ConstValue>;

#[async_trait::async_trait]
pub trait WorkerIO<In, Out>: Send + Sync + 'static {
    /// Calls a global JS function
<<<<<<< HEAD
    async fn call(&self, name: &str, input: In) -> Result<Option<Out>, error::worker::Error>;
=======
    async fn call(&self, name: &str, input: In) -> error::worker::Result<Option<Out>>;
>>>>>>> faf9c4c9
}

pub fn is_default<T: Default + Eq>(val: &T) -> bool {
    *val == T::default()
}

#[cfg(test)]
pub mod tests {
    use std::collections::HashMap;

    use super::*;

    #[derive(Clone, Default)]
    pub struct TestEnvIO(HashMap<String, String>);

    impl TestEnvIO {
        pub fn init(env_vars: HashMap<String, String>) -> Self {
            Self(env_vars)
        }
    }

    impl EnvIO for TestEnvIO {
        fn get(&self, key: &str) -> Option<Cow<'_, str>> {
            self.0.get(key).map(Cow::from)
        }
    }

    impl FromIterator<(String, String)> for TestEnvIO {
        fn from_iter<T: IntoIterator<Item = (String, String)>>(iter: T) -> Self {
            Self(HashMap::from_iter(iter))
        }
    }
}<|MERGE_RESOLUTION|>--- conflicted
+++ resolved
@@ -96,11 +96,7 @@
 #[async_trait::async_trait]
 pub trait WorkerIO<In, Out>: Send + Sync + 'static {
     /// Calls a global JS function
-<<<<<<< HEAD
-    async fn call(&self, name: &str, input: In) -> Result<Option<Out>, error::worker::Error>;
-=======
     async fn call(&self, name: &str, input: In) -> error::worker::Result<Option<Out>>;
->>>>>>> faf9c4c9
 }
 
 pub fn is_default<T: Default + Eq>(val: &T) -> bool {
