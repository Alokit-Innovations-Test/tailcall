use anyhow::{bail, Result};
use hyper::{HeaderMap, Method};
use reqwest::Request;
use url::Url;

use super::protobuf::ProtobufOperation;
use crate::core::http::Response;
use crate::core::runtime::TargetRuntime;

pub static GRPC_STATUS: &str = "grpc-status";

pub fn create_grpc_request(url: Url, headers: HeaderMap, body: Vec<u8>) -> Request {
    let mut req = Request::new(Method::POST, url);
    req.headers_mut().extend(headers.clone());
    req.body_mut().replace(body.into());

    req
}

pub async fn execute_grpc_request(
    runtime: &TargetRuntime,
    operation: &ProtobufOperation,
    request: Request,
) -> Result<Response<async_graphql::Value>> {
    let response = runtime.http2_only.execute(request).await?;

    let grpc_status = response
        .headers
        .get(GRPC_STATUS)
        .and_then(|header_value| header_value.to_str().ok());

    if response.status.is_success() {
        return if grpc_status.is_none() || grpc_status == Some("0") {
            response.to_grpc_value(operation)
        } else {
            Err(response.to_grpc_error(operation))
        };
    }
    bail!("Failed to execute request");
}

#[cfg(test)]
mod tests {
    use std::sync::Arc;

    use anyhow::Result;
    use async_trait::async_trait;
    use hyper::body::Bytes;
    use reqwest::header::HeaderMap;
    use reqwest::{Method, Request, StatusCode};
    use serde_json::json;
    use tailcall_fixtures::protobuf;
    use tonic::{Code, Status};

    use crate::core::blueprint::GrpcMethod;
    use crate::core::grpc::protobuf::{ProtobufOperation, ProtobufSet};
    use crate::core::grpc::request::execute_grpc_request;
<<<<<<< HEAD
    use crate::core::http::{HttpFilter, Response};
    use crate::core::lambda::EvaluationError;
=======
    use crate::core::http::Response;
    use crate::core::ir::EvaluationError;
>>>>>>> a4056e84
    use crate::core::runtime::TargetRuntime;
    use crate::core::HttpIO;

    enum TestScenario {
        SuccessWithoutGrpcStatus,
        SuccessWithOkGrpcStatus,
        SuccessWithErrorGrpcStatus,
        Error,
    }

    struct TestHttp {
        scenario: TestScenario,
    }

    #[async_trait]
    impl HttpIO for TestHttp {
        async fn execute(&self, _request: Request) -> Result<Response<Bytes>> {
            let mut headers = HeaderMap::new();
            let message = Bytes::from_static(b"\0\0\0\0\x0e\n\x0ctest message");
            let error = Bytes::from_static(b"\x08\x03\x12\x0Derror message\x1A\x3E\x0A+type.googleapis.com/greetings.ErrValidation\x12\x0F\x0A\x0Derror details");

            match self.scenario {
                TestScenario::SuccessWithoutGrpcStatus => {
                    Ok(Response { status: StatusCode::OK, headers, body: message })
                }
                TestScenario::SuccessWithOkGrpcStatus => {
                    let status = Status::ok("");
                    status.add_header(&mut headers)?;
                    Ok(Response { status: StatusCode::OK, headers, body: message })
                }
                TestScenario::SuccessWithErrorGrpcStatus => {
                    let status =
                        Status::with_details(Code::InvalidArgument, "description message", error);
                    status.add_header(&mut headers)?;
                    Ok(Response { status: StatusCode::OK, headers, body: Bytes::default() })
                }
                TestScenario::Error => Ok(Response {
                    status: StatusCode::NOT_FOUND,
                    headers,
                    body: Bytes::default(),
                }),
            }
        }

        async fn execute_with(
            &self,
            _request: Request,
            _http_filter: &'life0 HttpFilter,
        ) -> Result<Response<Bytes>> {
            let mut headers = HeaderMap::new();
            let message = Bytes::from_static(b"\0\0\0\0\x0e\n\x0ctest message");
            let error = Bytes::from_static(b"\x08\x03\x12\x0Derror message\x1A\x3E\x0A+type.googleapis.com/greetings.ErrValidation\x12\x0F\x0A\x0Derror details");

            match self.scenario {
                TestScenario::SuccessWithoutGrpcStatus => {
                    Ok(Response { status: StatusCode::OK, headers, body: message })
                }
                TestScenario::SuccessWithOkGrpcStatus => {
                    let status = Status::ok("");
                    status.add_header(&mut headers)?;
                    Ok(Response { status: StatusCode::OK, headers, body: message })
                }
                TestScenario::SuccessWithErrorGrpcStatus => {
                    let status =
                        Status::with_details(Code::InvalidArgument, "description message", error);
                    status.add_header(&mut headers)?;
                    Ok(Response { status: StatusCode::OK, headers, body: Bytes::default() })
                }
                TestScenario::Error => Ok(Response {
                    status: StatusCode::NOT_FOUND,
                    headers,
                    body: Bytes::default(),
                }),
            }
        }
    }
    async fn prepare_args(
        test_http: TestHttp,
    ) -> Result<(TargetRuntime, ProtobufOperation, Request)> {
        let mut runtime = crate::core::runtime::test::init(None);
        runtime.http2_only = Arc::new(test_http);

        let file_descriptor_set =
            protox::compile([protobuf::GREETINGS, protobuf::ERRORS], [protobuf::SELF]);
        let grpc_method = GrpcMethod::try_from("greetings.Greeter.SayHello").unwrap();
        let file = ProtobufSet::from_proto_file(file_descriptor_set.unwrap())?;
        let service = file.find_service(&grpc_method)?;
        let operation = service.find_operation(&grpc_method)?;

        let request = Request::new(Method::POST, "http://example.com".parse().unwrap());
        Ok((runtime, operation, request))
    }

    #[tokio::test]
    async fn test_grpc_request_success_without_grpc_status() -> Result<()> {
        let test_http = TestHttp { scenario: TestScenario::SuccessWithoutGrpcStatus };
        let (runtime, operation, request) = prepare_args(test_http).await?;

        let result = execute_grpc_request(&runtime, &operation, request).await;

        assert!(
            result.is_ok(),
            "Expected a successful response without grpc-status"
        );
        Ok(())
    }

    #[tokio::test]
    async fn test_grpc_request_success_with_ok_grpc_status() -> Result<()> {
        let test_http = TestHttp { scenario: TestScenario::SuccessWithOkGrpcStatus };
        let (runtime, operation, request) = prepare_args(test_http).await?;

        let result = execute_grpc_request(&runtime, &operation, request).await;

        assert!(
            result.is_ok(),
            "Expected a successful response with '0' (Ok) grpc-status"
        );
        Ok(())
    }

    #[tokio::test]
    async fn test_grpc_request_success_with_error_grpc_status() -> Result<()> {
        let test_http = TestHttp { scenario: TestScenario::SuccessWithErrorGrpcStatus };
        let (runtime, operation, request) = prepare_args(test_http).await?;

        let result = execute_grpc_request(&runtime, &operation, request).await;

        assert!(
            result.is_err(),
            "Expected an error response due to grpc-status"
        );

        if let Err(err) = result {
            match err.downcast_ref::<EvaluationError>() {
                Some(EvaluationError::GRPCError {
                    grpc_code,
                    grpc_description,
                    grpc_status_message,
                    grpc_status_details,
                }) => {
                    let code = Code::InvalidArgument;
                    assert_eq!(*grpc_code, code as i32);
                    assert_eq!(*grpc_description, code.description());
                    assert_eq!(*grpc_status_message, "description message");
                    assert_eq!(
                        serde_json::to_value(grpc_status_details)?,
                        json!({
                            "code": 3,
                            "message": "error message",
                            "details": [{
                                "error": "error details",
                            }]
                        })
                    );
                }
                _ => panic!("Expected GRPCError"),
            }
        }
        Ok(())
    }

    #[tokio::test]
    async fn test_grpc_request_error() -> Result<()> {
        let test_http = TestHttp { scenario: TestScenario::Error };
        let (runtime, operation, request) = prepare_args(test_http).await?;

        let result = execute_grpc_request(&runtime, &operation, request).await;

        assert!(result.is_err(), "Expected error");
        assert_eq!(result.unwrap_err().to_string(), "Failed to execute request");

        Ok(())
    }
}<|MERGE_RESOLUTION|>--- conflicted
+++ resolved
@@ -55,13 +55,8 @@
     use crate::core::blueprint::GrpcMethod;
     use crate::core::grpc::protobuf::{ProtobufOperation, ProtobufSet};
     use crate::core::grpc::request::execute_grpc_request;
-<<<<<<< HEAD
     use crate::core::http::{HttpFilter, Response};
-    use crate::core::lambda::EvaluationError;
-=======
-    use crate::core::http::Response;
     use crate::core::ir::EvaluationError;
->>>>>>> a4056e84
     use crate::core::runtime::TargetRuntime;
     use crate::core::HttpIO;
 
