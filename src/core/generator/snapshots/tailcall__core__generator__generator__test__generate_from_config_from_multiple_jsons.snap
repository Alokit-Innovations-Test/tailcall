--- conflicted
+++ resolved
@@ -6,36 +6,19 @@
   query: Query
 }
 
-<<<<<<< HEAD
-scalar Any
-
-type Query {
-  f1: T1 @http(path: "/")
-  f2: [Any] @http(path: "/api/v2/users")
-  f3: [T2] @http(path: "/users")
-}
-
-type T1 {
-  campaignTemplates: Any
-  colors: [Any]
-=======
 type F1 {
   campaignTemplates: JSON
   colors: [JSON]
->>>>>>> e43beb56
 }
 
-type T2 {
+type F3 {
   adult: Boolean
   age: Int
   name: String
-<<<<<<< HEAD
-=======
 }
 
 type Query {
   f1: F1 @http(path: "/")
   f2: [JSON] @http(path: "/api/v2/users")
   f3: [F3] @http(path: "/users")
->>>>>>> e43beb56
 }