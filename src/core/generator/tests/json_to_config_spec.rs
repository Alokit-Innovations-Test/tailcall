--- conflicted
+++ resolved
@@ -3,12 +3,8 @@
 
 use serde::{Deserialize, Serialize};
 use serde_json::Value;
-<<<<<<< HEAD
+use tailcall::core::generator::{Generator, Input};
 use tailcall::core::error::Error;
-use tailcall::core::generator::{from_json, ConfigGenerationRequest};
-=======
-use tailcall::core::generator::{Generator, Input};
->>>>>>> 5ff2a222
 use url::Url;
 
 #[derive(Serialize, Deserialize)]
@@ -41,11 +37,7 @@
     Ok((json_data.url, json_data.body))
 }
 
-<<<<<<< HEAD
 fn test_spec(path: &Path, url: Url, body: Value) -> Result<(), Error> {
-    let config = from_json(&[ConfigGenerationRequest::new(url, body)], "Query")?;
-=======
-fn test_spec(path: &Path, url: Url, body: Value) -> anyhow::Result<()> {
     let config = Generator::default()
         .inputs(vec![Input::Json {
             url,
@@ -55,7 +47,6 @@
         .generate(true)?
         .config;
 
->>>>>>> 5ff2a222
     let snapshot_name = path.file_name().unwrap().to_str().unwrap();
     insta::assert_snapshot!(snapshot_name, config.to_sdl());
     Ok(())
