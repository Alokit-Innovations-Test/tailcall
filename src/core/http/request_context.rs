--- conflicted
+++ resolved
@@ -33,12 +33,8 @@
     pub min_max_age: Arc<Mutex<Option<i32>>>,
     pub cache_public: Arc<Mutex<Option<bool>>>,
     pub runtime: TargetRuntime,
-<<<<<<< HEAD
-    pub cache: AsyncCache<IoId, ConstValue, Error>,
-=======
-    pub cache: DedupeResult<IoId, ConstValue, EvaluationError>,
-    pub dedupe_handler: Arc<DedupeResult<IoId, ConstValue, EvaluationError>>,
->>>>>>> 864e56a6
+    pub cache: DedupeResult<IoId, ConstValue, Error>,
+    pub dedupe_handler: Arc<DedupeResult<IoId, ConstValue, Error>>,
 }
 
 impl RequestContext {
