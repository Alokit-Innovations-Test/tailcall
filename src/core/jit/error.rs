use async_graphql::parser::types::OperationType;
use async_graphql::{ErrorExtensions, PathSegment, Pos, ServerError};
use serde::Serialize;
use thiserror::Error;

#[derive(Error, Debug, Clone, PartialEq, Eq)]
#[error("Error while building the plan")]
pub enum BuildError {
    #[error("Root Operation type not defined for {operation}")]
    RootOperationTypeNotDefined { operation: OperationType },
    #[error("ResolveInputError: {0}")]
    ResolveInputError(#[from] ResolveInputError),
    #[error(r#"Unknown operation named "{0}""#)]
    OperationNotFound(String),
    #[error("Operation name required in request")]
    OperationNameRequired,
}

#[derive(Error, Debug, Clone, PartialEq, Eq)]
#[error("Cannot resolve the input value")]
pub enum ResolveInputError {
    #[error("Variable `{0}` is not defined")]
    VariableIsNotFound(String),
}

#[derive(Error, Debug, Clone)]
pub enum ValidationError {
    // TODO: replace with sane error message. Right now, it's defined as is only for compatibility
    // with async_graphql error message for this case
    #[error(r#"internal: invalid value for scalar "{type_of}", expected "FieldValue::Value""#)]
    ScalarInvalid { type_of: String },
    #[error(r#"internal: invalid item for enum "{type_of}""#)]
    EnumInvalid { type_of: String },
    #[error("internal: non-null types require a return value")]
    ValueRequired,
}

#[derive(Debug, Clone, Error)]
pub enum Error {
    #[error("Build error: {0}")]
    BuildError(#[from] BuildError),
    #[error("ParseError: {0}")]
    ParseError(#[from] async_graphql::parser::Error),
    #[error(transparent)]
    IR(#[from] crate::core::ir::Error),
    #[error(transparent)]
    Validation(#[from] ValidationError),
    #[error("{0}")]
    ServerError(async_graphql::ServerError),
}

impl ErrorExtensions for Error {
    fn extend(&self) -> async_graphql::Error {
        match self {
            Error::BuildError(error) => error.extend(),
            Error::ParseError(error) => error.extend(),
            Error::IR(error) => error.extend(),
            Error::Validation(error) => error.extend(),
            Error::ServerError(error) => error.extend(),
        }
    }
}

pub type Result<A> = std::result::Result<A, Error>;

impl From<Error> for ServerError {
    fn from(val: Error) -> Self {
        // async_graphql::parser::Error has special conversion to ServerError
        if let Error::ParseError(error) = val {
            return error.into();
        }

        let extensions = val.extend().extensions;
        let mut server_error = ServerError::new(val.to_string(), None);

        server_error.extensions = extensions;

        server_error
    }
}

#[derive(Debug, Serialize, Clone)]
pub struct LocationError<Err> {
    pub error: Err,
    pub pos: Pos,
    pub path: Vec<PathSegment>,
}

// TODO: Improve conversion logic to avoid unnecessary round-trip conversions
//       between ServerError and LocationError<Error>.
impl From<ServerError> for LocationError<Error> {
    fn from(val: ServerError) -> Self {
        Self {
            error: Error::ServerError(val.clone()),
            pos: val.locations.first().cloned().unwrap_or_default(),
            path: val.path.clone(),
<<<<<<< HEAD
        }
    }
}

impl From<LocationError<Error>> for Lift<ServerError> {
    fn from(val: LocationError<Error>) -> Self {
        match val.error {
            Error::ServerError(e) => e.into(),
            _ => {
                let extensions = val.error.extend().extensions;
                let mut server_error = ServerError::new(val.error.to_string(), Some(val.pos));

                server_error.extensions = extensions;

                // TODO: in order to be compatible with async_graphql path is only set for
                // validation errors here but in general we might consider setting it
                // for every error
                if let Error::Validation(_) = val.error {
                    server_error.path = val.path;
                }

                server_error.into()
            }
        }
=======
        }
    }
}

impl From<LocationError<Error>> for ServerError {
    fn from(val: LocationError<Error>) -> Self {
        match val.error {
            Error::ServerError(e) => e,
            _ => {
                let extensions = val.error.extend().extensions;
                let mut server_error = ServerError::new(val.error.to_string(), Some(val.pos));

                server_error.extensions = extensions;

                // TODO: in order to be compatible with async_graphql path is only set for
                // validation errors here but in general we might consider setting it
                // for every error
                if let Error::Validation(_) = val.error {
                    server_error.path = val.path;
                }

                server_error
            }
        }
>>>>>>> 8c89a5fc
    }
}<|MERGE_RESOLUTION|>--- conflicted
+++ resolved
@@ -94,32 +94,6 @@
             error: Error::ServerError(val.clone()),
             pos: val.locations.first().cloned().unwrap_or_default(),
             path: val.path.clone(),
-<<<<<<< HEAD
-        }
-    }
-}
-
-impl From<LocationError<Error>> for Lift<ServerError> {
-    fn from(val: LocationError<Error>) -> Self {
-        match val.error {
-            Error::ServerError(e) => e.into(),
-            _ => {
-                let extensions = val.error.extend().extensions;
-                let mut server_error = ServerError::new(val.error.to_string(), Some(val.pos));
-
-                server_error.extensions = extensions;
-
-                // TODO: in order to be compatible with async_graphql path is only set for
-                // validation errors here but in general we might consider setting it
-                // for every error
-                if let Error::Validation(_) = val.error {
-                    server_error.path = val.path;
-                }
-
-                server_error.into()
-            }
-        }
-=======
         }
     }
 }
@@ -144,6 +118,5 @@
                 server_error
             }
         }
->>>>>>> 8c89a5fc
     }
 }