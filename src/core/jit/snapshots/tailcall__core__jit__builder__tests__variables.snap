--- conflicted
+++ resolved
@@ -28,30 +28,17 @@
                         id: 1,
                         name: "id",
                         type_of: ID!,
-<<<<<<< HEAD
-=======
-                        is_scalar: true,
                         directives: [],
->>>>>>> 9c2539b8
                     },
                     Field {
                         id: 2,
                         name: "name",
                         type_of: String!,
-<<<<<<< HEAD
-                    },
-                ],
-            ),
-        ),
-=======
-                        is_scalar: true,
                         directives: [],
                     },
                 ],
             ),
         ),
-        is_scalar: false,
         directives: [],
->>>>>>> 9c2539b8
     },
 ]