use std::collections::HashMap;
use std::fmt::{Debug, Formatter};
use std::sync::Arc;

use async_graphql::parser::types::{ConstDirective, OperationType};
use async_graphql::{Name, Pos, Positioned};
use async_graphql_value::ConstValue;
use serde::Deserialize;

use crate::core::blueprint::Index;
use crate::core::ir::model::IR;

#[derive(Debug, Deserialize, Clone)]
pub struct Variables<Value>(HashMap<String, Value>);

impl<Value> Default for Variables<Value> {
    fn default() -> Self {
        Self::new()
    }
}

impl<Value> Variables<Value> {
    pub fn new() -> Self {
        Self(HashMap::new())
    }
    pub fn get(&self, key: &str) -> Option<&Value> {
        self.0.get(key)
    }
    pub fn insert(&mut self, key: String, value: Value) {
        self.0.insert(key, value);
    }
}

impl<V> FromIterator<(String, V)> for Variables<V> {
    fn from_iter<T: IntoIterator<Item = (String, V)>>(iter: T) -> Self {
        Self(iter.into_iter().collect())
    }
}

#[derive(Debug, Clone)]
pub struct Arg<Input> {
    pub id: ArgId,
    pub name: String,
    pub type_of: crate::core::blueprint::Type,
    pub value: Option<Input>,
    pub default_value: Option<Input>,
}

impl<Input> Arg<Input> {
    pub fn try_map<Output, Error>(
        self,
        map: impl Fn(Input) -> Result<Output, Error>,
    ) -> Result<Arg<Output>, Error> {
        Ok(Arg {
            id: self.id,
            name: self.name,
            type_of: self.type_of,
            value: self.value.map(&map).transpose()?,
            default_value: self.default_value.map(&map).transpose()?,
        })
    }
}

#[derive(Clone)]
pub struct ArgId(usize);

impl Debug for ArgId {
    fn fmt(&self, f: &mut Formatter<'_>) -> std::fmt::Result {
        write!(f, "{}", self.0)
    }
}

impl ArgId {
    pub fn new(id: usize) -> Self {
        ArgId(id)
    }
}

#[derive(Clone, PartialEq, Eq, Hash)]
pub struct FieldId(usize);

impl Debug for FieldId {
    fn fmt(&self, f: &mut Formatter<'_>) -> std::fmt::Result {
        write!(f, "{}", self.0)
    }
}

impl FieldId {
    pub fn new(id: usize) -> Self {
        FieldId(id)
    }
    pub fn as_usize(&self) -> usize {
        self.0
    }
}

#[derive(Clone)]
pub struct Field<Extensions, Input> {
    pub id: FieldId,
    pub name: String,
    pub ir: Option<IR>,
    pub type_of: crate::core::blueprint::Type,
    pub skip: Option<Variable>,
    pub include: Option<Variable>,
    pub args: Vec<Arg<Input>>,
    pub extensions: Option<Extensions>,
    pub pos: Pos,
<<<<<<< HEAD
=======
    pub is_scalar: bool,
    pub directives: Vec<Directive<Input>>,
>>>>>>> 9c2539b8
}

#[derive(Clone, Debug, PartialEq)]
pub struct Variable(String);

impl Variable {
    pub fn new(name: String) -> Self {
        Variable(name)
    }
    pub fn as_str(&self) -> &str {
        &self.0
    }
    pub fn into_string(self) -> String {
        self.0
    }
}

impl<Input> Field<Nested<Input>, Input> {
    pub fn try_map<Output, Error>(
        self,
        map: &impl Fn(Input) -> Result<Output, Error>,
    ) -> Result<Field<Nested<Output>, Output>, Error> {
        let mut extensions = None;

        if let Some(nested) = self.extensions {
            let mut exts = vec![];
            for v in nested.0 {
                exts.push(v.try_map(map)?);
            }
            extensions = Some(Nested(exts));
        }

        Ok(Field {
            id: self.id,
            name: self.name,
            ir: self.ir,
            type_of: self.type_of,
            extensions,
            pos: self.pos,
            skip: self.skip,
            include: self.include,
            args: self
                .args
                .into_iter()
                .map(|arg| arg.try_map(map))
                .collect::<Result<_, _>>()?,
<<<<<<< HEAD
=======
            is_scalar: false,
            directives: self
                .directives
                .into_iter()
                .map(|directive| directive.try_map(map))
                .collect::<Result<_, _>>()?,
>>>>>>> 9c2539b8
        })
    }
}

impl<Input> Field<Flat, Input> {
    pub fn try_map<Output, Error>(
        self,
        map: impl Fn(Input) -> Result<Output, Error>,
    ) -> Result<Field<Flat, Output>, Error> {
        Ok(Field {
            id: self.id,
            name: self.name,
            ir: self.ir,
            type_of: self.type_of,
            extensions: self.extensions,
            skip: self.skip,
            include: self.include,
            pos: self.pos,
            args: self
                .args
                .into_iter()
                .map(|arg| arg.try_map(&map))
                .collect::<Result<_, _>>()?,
<<<<<<< HEAD
=======
            is_scalar: self.is_scalar,
            directives: self
                .directives
                .into_iter()
                .map(|directive| directive.try_map(&map))
                .collect::<Result<_, _>>()?,
>>>>>>> 9c2539b8
        })
    }
}

impl<Input> Field<Nested<Input>, Input> {
    pub fn nested(&self) -> Option<&Vec<Field<Nested<Input>, Input>>> {
        self.extensions.as_ref().map(|Nested(nested)| nested)
    }

    pub fn nested_iter(&self) -> impl Iterator<Item = &Field<Nested<Input>, Input>> {
        self.nested()
            .map(|nested| nested.iter())
            .into_iter()
            .flatten()
    }
}

impl<Input> Field<Flat, Input> {
    pub fn parent(&self) -> Option<&FieldId> {
        self.extensions.as_ref().map(|Flat(id)| id)
    }

    fn into_nested(self, fields: &[Field<Flat, Input>]) -> Field<Nested<Input>, Input>
    where
        Input: Clone,
    {
        let mut children = Vec::new();
        for field in fields.iter() {
            if let Some(id) = field.parent() {
                if *id == self.id {
                    children.push(field.to_owned().into_nested(fields));
                }
            }
        }

        let extensions = if children.is_empty() {
            None
        } else {
            Some(Nested(children))
        };

        Field {
            id: self.id,
            name: self.name,
            ir: self.ir,
            type_of: self.type_of,
            skip: self.skip,
            include: self.include,
            args: self.args,
            pos: self.pos,
            extensions,
<<<<<<< HEAD
=======
            is_scalar: self.is_scalar,
            directives: self.directives,
>>>>>>> 9c2539b8
        }
    }
}

impl<Extensions: Debug, Input: Debug> Debug for Field<Extensions, Input> {
    fn fmt(&self, f: &mut Formatter<'_>) -> std::fmt::Result {
        let mut debug_struct = f.debug_struct("Field");
        debug_struct.field("id", &self.id);
        debug_struct.field("name", &self.name);
        if self.ir.is_some() {
            debug_struct.field("ir", &"Some(..)");
        }
        debug_struct.field("type_of", &self.type_of);
        if !self.args.is_empty() {
            debug_struct.field("args", &self.args);
        }
        if self.extensions.is_some() {
            debug_struct.field("extensions", &self.extensions);
        }
<<<<<<< HEAD

=======
        debug_struct.field("is_scalar", &self.is_scalar);
        if self.skip.is_some() {
            debug_struct.field("skip", &self.skip);
        }
        if self.include.is_some() {
            debug_struct.field("include", &self.include);
        }
        debug_struct.field("directives", &self.directives);
>>>>>>> 9c2539b8
        debug_struct.finish()
    }
}

/// Stores field relationships in a flat structure where each field links to its
/// parent.
#[derive(Clone)]
pub struct Flat(FieldId);

impl Flat {
    pub fn new(id: FieldId) -> Self {
        Flat(id)
    }
    pub fn as_id(&self) -> &FieldId {
        &self.0
    }
}
impl Debug for Flat {
    fn fmt(&self, f: &mut Formatter<'_>) -> std::fmt::Result {
        write!(f, "Flat({:?})", self.0)
    }
}

/// Store field relationships in a nested structure like a tree where each field
/// links to its children.
#[derive(Clone, Debug)]
pub struct Nested<Input>(Vec<Field<Nested<Input>, Input>>);

#[derive(Clone)]
pub struct OperationPlan<Input> {
    flat: Vec<Field<Flat, Input>>,
    operation_type: OperationType,
    nested: Vec<Field<Nested<Input>, Input>>,
    pub index: Arc<Index>,
}

impl<Input> std::fmt::Debug for OperationPlan<Input> {
    fn fmt(&self, f: &mut Formatter<'_>) -> std::fmt::Result {
        f.debug_struct("OperationPlan")
            .field("operation_type", &self.operation_type)
            .finish()
    }
}

impl<Input> OperationPlan<Input> {
    pub fn try_map<Output, Error>(
        self,
        map: impl Fn(Input) -> Result<Output, Error>,
    ) -> Result<OperationPlan<Output>, Error> {
        let mut flat = vec![];

        for f in self.flat {
            flat.push(f.try_map(&map)?);
        }

        let mut nested = vec![];

        for n in self.nested {
            nested.push(n.try_map(&map)?);
        }

        Ok(OperationPlan {
            flat,
            operation_type: self.operation_type,
            nested,
            index: self.index,
        })
    }
}

impl<Input> OperationPlan<Input> {
    pub fn new(
        fields: Vec<Field<Flat, Input>>,
        operation_type: OperationType,
        index: Arc<Index>,
    ) -> Self
    where
        Input: Clone,
    {
        let nested = fields
            .clone()
            .into_iter()
            .filter(|f| f.extensions.is_none())
            .map(|f| f.into_nested(&fields))
            .collect::<Vec<_>>();

        Self { flat: fields, nested, operation_type, index }
    }

    pub fn operation_type(&self) -> OperationType {
        self.operation_type
    }

    pub fn is_query(&self) -> bool {
        self.operation_type == OperationType::Query
    }

    pub fn as_nested(&self) -> &[Field<Nested<Input>, Input>] {
        &self.nested
    }

    pub fn into_nested(self) -> Vec<Field<Nested<Input>, Input>> {
        self.nested
    }

    pub fn as_parent(&self) -> &[Field<Flat, Input>] {
        &self.flat
    }

    pub fn find_field(&self, id: FieldId) -> Option<&Field<Flat, Input>> {
        self.flat.iter().find(|field| field.id == id)
    }

    pub fn find_field_path<S: AsRef<str>>(&self, path: &[S]) -> Option<&Field<Flat, Input>> {
        match path.split_first() {
            None => None,
            Some((name, path)) => {
                let field = self.flat.iter().find(|field| field.name == name.as_ref())?;
                if path.is_empty() {
                    Some(field)
                } else {
                    self.find_field_path(path)
                }
            }
        }
    }

    pub fn size(&self) -> usize {
        self.flat.len()
    }
<<<<<<< HEAD

    pub fn field_is_scalar<Extensions>(&self, field: &Field<Extensions, Input>) -> bool {
        self.index.type_is_scalar(field.type_of.name())
    }

    pub fn field_is_enum<Extensions>(&self, field: &Field<Extensions, Input>) -> bool {
        self.index.type_is_enum(field.type_of.name())
    }

    pub fn field_validate_enum_value<Extensions>(
        &self,
        field: &Field<Extensions, Input>,
        value: &str,
    ) -> bool {
        self.index.validate_enum_value(field.type_of.name(), value)
=======
}

#[derive(Clone, Debug)]
pub struct Directive<Input> {
    pub name: String,
    pub arguments: Vec<(String, Input)>,
}

impl<Input> Directive<Input> {
    pub fn try_map<Output, Error>(
        self,
        map: impl Fn(Input) -> Result<Output, Error>,
    ) -> Result<Directive<Output>, Error> {
        Ok(Directive {
            name: self.name,
            arguments: self
                .arguments
                .into_iter()
                .map(|(k, v)| map(v).map(|mapped_value| (k, mapped_value)))
                .collect::<Result<Vec<_>, _>>()?,
        })
    }
}

impl<'a> From<&'a Directive<ConstValue>> for ConstDirective {
    fn from(value: &'a Directive<ConstValue>) -> Self {
        // we don't use pos required in Positioned struct, hence using defaults.
        ConstDirective {
            name: Positioned::new(Name::new(&value.name), Default::default()),
            arguments: value
                .arguments
                .iter()
                .map(|a| {
                    (
                        Positioned::new(Name::new(a.0.clone()), Default::default()),
                        Positioned::new(a.1.clone(), Default::default()),
                    )
                })
                .collect::<Vec<_>>(),
        }
    }
}

#[cfg(test)]
mod test {
    use async_graphql::parser::types::ConstDirective;
    use async_graphql_value::ConstValue;

    use super::Directive;

    #[test]
    fn test_from_custom_directive() {
        let custom_directive = Directive {
            name: "options".to_string(),
            arguments: vec![("paging".to_string(), ConstValue::Boolean(true))],
        };

        let async_directive: ConstDirective = (&custom_directive).into();
        insta::assert_debug_snapshot!(async_directive);
>>>>>>> 9c2539b8
    }
}<|MERGE_RESOLUTION|>--- conflicted
+++ resolved
@@ -105,11 +105,7 @@
     pub args: Vec<Arg<Input>>,
     pub extensions: Option<Extensions>,
     pub pos: Pos,
-<<<<<<< HEAD
-=======
-    pub is_scalar: bool,
     pub directives: Vec<Directive<Input>>,
->>>>>>> 9c2539b8
 }
 
 #[derive(Clone, Debug, PartialEq)]
@@ -156,15 +152,11 @@
                 .into_iter()
                 .map(|arg| arg.try_map(map))
                 .collect::<Result<_, _>>()?,
-<<<<<<< HEAD
-=======
-            is_scalar: false,
             directives: self
                 .directives
                 .into_iter()
                 .map(|directive| directive.try_map(map))
                 .collect::<Result<_, _>>()?,
->>>>>>> 9c2539b8
         })
     }
 }
@@ -188,15 +180,11 @@
                 .into_iter()
                 .map(|arg| arg.try_map(&map))
                 .collect::<Result<_, _>>()?,
-<<<<<<< HEAD
-=======
-            is_scalar: self.is_scalar,
             directives: self
                 .directives
                 .into_iter()
                 .map(|directive| directive.try_map(&map))
                 .collect::<Result<_, _>>()?,
->>>>>>> 9c2539b8
         })
     }
 }
@@ -248,11 +236,7 @@
             args: self.args,
             pos: self.pos,
             extensions,
-<<<<<<< HEAD
-=======
-            is_scalar: self.is_scalar,
             directives: self.directives,
->>>>>>> 9c2539b8
         }
     }
 }
@@ -272,10 +256,6 @@
         if self.extensions.is_some() {
             debug_struct.field("extensions", &self.extensions);
         }
-<<<<<<< HEAD
-
-=======
-        debug_struct.field("is_scalar", &self.is_scalar);
         if self.skip.is_some() {
             debug_struct.field("skip", &self.skip);
         }
@@ -283,7 +263,6 @@
             debug_struct.field("include", &self.include);
         }
         debug_struct.field("directives", &self.directives);
->>>>>>> 9c2539b8
         debug_struct.finish()
     }
 }
@@ -414,7 +393,6 @@
     pub fn size(&self) -> usize {
         self.flat.len()
     }
-<<<<<<< HEAD
 
     pub fn field_is_scalar<Extensions>(&self, field: &Field<Extensions, Input>) -> bool {
         self.index.type_is_scalar(field.type_of.name())
@@ -430,7 +408,7 @@
         value: &str,
     ) -> bool {
         self.index.validate_enum_value(field.type_of.name(), value)
-=======
+    }
 }
 
 #[derive(Clone, Debug)]
@@ -490,6 +468,5 @@
 
         let async_directive: ConstDirective = (&custom_directive).into();
         insta::assert_debug_snapshot!(async_directive);
->>>>>>> 9c2539b8
     }
 }