--- conflicted
+++ resolved
@@ -79,19 +79,11 @@
                 first_url.query_pairs_mut().extend_pairs(url.query_pairs());
             }
 
-<<<<<<< HEAD
-      let res = self.client.execute(request).await?.to_json::<ConstValue>()?;
-      #[allow(clippy::mutable_key_type)]
-      let mut hashmap = HashMap::with_capacity(keys.len());
-      let path = &group_by.path();
-      let body_value = res.body.group_by(path);
-=======
-            let res = self.runtime.http.execute(request).await?.to_json()?;
+            let res = self.runtime.http.execute(request).await?.to_json::<ConstValue>()?;
             #[allow(clippy::mutable_key_type)]
             let mut hashmap = HashMap::with_capacity(keys.len());
             let path = &group_by.path();
             let body_value = res.body.group_by(path);
->>>>>>> d2267da1
 
             for key in &keys {
                 let req = key.to_request();
