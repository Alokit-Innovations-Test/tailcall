use std::collections::HashMap;
use std::sync::Arc;

use async_graphql::dynamic;
use async_graphql_value::ConstValue;

use super::{DataLoaderRequest, DefaultHttpClient, HttpClient, HttpClientOptions};
use crate::blueprint::Type::ListType;
use crate::blueprint::{Blueprint, Definition};
use crate::chrono_cache::ChronoCache;
use crate::data_loader::DataLoader;
use crate::graphql::GraphqlDataLoader;
use crate::grpc;
use crate::grpc::data_loader::GrpcDataLoader;
use crate::http::HttpDataLoader;
use crate::lambda::{DataLoaderId, Expression, Unsafe};
use crate::rate_limiter::{GlobalRateLimiter, LocalRateLimiter};

pub struct ServerContext {
  pub schema: dynamic::Schema,
  pub universal_http_client: Arc<dyn HttpClient>,
  pub http2_only_client: Arc<dyn HttpClient>,
  pub blueprint: Blueprint,
  pub http_data_loaders: Arc<Vec<DataLoader<DataLoaderRequest, HttpDataLoader>>>,
  pub gql_data_loaders: Arc<Vec<DataLoader<DataLoaderRequest, GraphqlDataLoader>>>,
  pub cache: ChronoCache<u64, ConstValue>,
  pub grpc_data_loaders: Arc<Vec<DataLoader<grpc::DataLoaderRequest, GrpcDataLoader>>>,
  pub local_rate_limiter: LocalRateLimiter,
  pub global_rate_limiter: GlobalRateLimiter,
  pub env_vars: Arc<HashMap<String, String>>,
}

impl ServerContext {
  pub fn new(blueprint: Blueprint) -> Self {
    let universal_http_client = Arc::new(DefaultHttpClient::new(&blueprint.upstream));
    let http2_only_client = Arc::new(DefaultHttpClient::with_options(
      &blueprint.upstream,
      HttpClientOptions { http2_only: true },
    ));

    Self::with_http_clients(blueprint, universal_http_client, http2_only_client)
  }

  pub fn with_http_clients(
    mut blueprint: Blueprint,
    universal_http_client: Arc<dyn HttpClient>,
    http2_only_client: Arc<dyn HttpClient>,
  ) -> Self {
    let mut http_data_loaders = vec![];
    let mut gql_data_loaders = vec![];
    let mut grpc_data_loaders = vec![];
    let mut field_rate_limits = HashMap::new();
    let mut type_rate_limits = HashMap::new();

    for def in blueprint.definitions.iter_mut() {
      if let Definition::ObjectTypeDefinition(def) = def {
        let fld = def.name.to_lowercase();
        if let Some(ref rate_limit) = def.rate_limit {
          type_rate_limits.insert(fld.clone(), rate_limit.clone());
        }

        for field in &mut def.fields {
          if let Some(ref rate_limit) = field.rate_limit {
            let sb_fld = field.name.to_lowercase();

            field_rate_limits
              .entry(fld.clone())
              .or_insert_with(HashMap::new)
              .entry(sb_fld)
              .or_insert(rate_limit.clone());
          }

          if let Some(Expression::Unsafe(expr_unsafe)) = &mut field.resolver {
            match expr_unsafe {
              Unsafe::Http { req_template, group_by, .. } => {
                let data_loader = HttpDataLoader::new(
                  universal_http_client.clone(),
                  group_by.clone(),
                  matches!(&field.of_type, ListType { .. }),
                )
                .to_data_loader(blueprint.upstream.batch.clone().unwrap_or_default());

                field.resolver = Some(Expression::Unsafe(Unsafe::Http {
                  req_template: req_template.clone(),
                  group_by: group_by.clone(),
                  dl_id: Some(DataLoaderId(http_data_loaders.len())),
                }));

                http_data_loaders.push(data_loader);
              }

              Unsafe::GraphQLEndpoint { req_template, field_name, batch, .. } => {
                let graphql_data_loader = GraphqlDataLoader::new(universal_http_client.clone(), *batch)
                  .to_data_loader(blueprint.upstream.batch.clone().unwrap_or_default());

                field.resolver = Some(Expression::Unsafe(Unsafe::GraphQLEndpoint {
                  req_template: req_template.clone(),
                  field_name: field_name.clone(),
                  batch: *batch,
                  dl_id: Some(DataLoaderId(gql_data_loaders.len())),
                }));

                gql_data_loaders.push(graphql_data_loader);
              }

              Unsafe::Grpc { req_template, group_by, .. } => {
                let data_loader = GrpcDataLoader {
                  client: http2_only_client.clone(),
                  operation: req_template.operation.clone(),
                  group_by: group_by.clone(),
                };
                let data_loader = data_loader.to_data_loader(blueprint.upstream.batch.clone().unwrap_or_default());

                field.resolver = Some(Expression::Unsafe(Unsafe::Grpc {
                  req_template: req_template.clone(),
                  group_by: group_by.clone(),
                  dl_id: Some(DataLoaderId(grpc_data_loaders.len())),
                }));

                grpc_data_loaders.push(data_loader);
              }
              _ => {}
            }
          }
        }
      }
    }

    let schema = blueprint.to_schema();
<<<<<<< HEAD
    let env = std::env::vars().collect();
    let local_rate_limiter = LocalRateLimiter::new(type_rate_limits, field_rate_limits);
    let global_rate_limiter = GlobalRateLimiter::new();
=======

    #[cfg(feature = "default")]
    let env_vars = Arc::new(std::env::vars().collect());
    #[cfg(not(feature = "default"))]
    let env_vars = Arc::new(HashMap::new());
>>>>>>> 4a955c02

    ServerContext {
      schema,
      universal_http_client,
      http2_only_client,
      blueprint,
      http_data_loaders: Arc::new(http_data_loaders),
      gql_data_loaders: Arc::new(gql_data_loaders),
      cache: ChronoCache::new(),
      grpc_data_loaders: Arc::new(grpc_data_loaders),
<<<<<<< HEAD
      local_rate_limiter,
      global_rate_limiter,
      env_vars: Arc::new(env),
=======
      env_vars,
>>>>>>> 4a955c02
    }
  }
}<|MERGE_RESOLUTION|>--- conflicted
+++ resolved
@@ -127,17 +127,14 @@
     }
 
     let schema = blueprint.to_schema();
-<<<<<<< HEAD
     let env = std::env::vars().collect();
     let local_rate_limiter = LocalRateLimiter::new(type_rate_limits, field_rate_limits);
     let global_rate_limiter = GlobalRateLimiter::new();
-=======
 
     #[cfg(feature = "default")]
     let env_vars = Arc::new(std::env::vars().collect());
     #[cfg(not(feature = "default"))]
     let env_vars = Arc::new(HashMap::new());
->>>>>>> 4a955c02
 
     ServerContext {
       schema,
@@ -148,13 +145,9 @@
       gql_data_loaders: Arc::new(gql_data_loaders),
       cache: ChronoCache::new(),
       grpc_data_loaders: Arc::new(grpc_data_loaders),
-<<<<<<< HEAD
       local_rate_limiter,
       global_rate_limiter,
-      env_vars: Arc::new(env),
-=======
       env_vars,
->>>>>>> 4a955c02
     }
   }
 }