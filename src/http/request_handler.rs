use std::borrow::Cow;
use std::collections::BTreeSet;
use std::ops::Deref;
use std::sync::Arc;

use anyhow::Result;
use async_graphql::http::{playground_source, GraphQLPlaygroundConfig};
use async_graphql::ServerError;
use hyper::header::{self, CONTENT_TYPE};
use hyper::http::Method;
use hyper::{Body, HeaderMap, Request, Response, StatusCode};
use opentelemetry::trace::SpanKind;
use opentelemetry_semantic_conventions::trace::{HTTP_REQUEST_METHOD, HTTP_ROUTE};
use prometheus::{Encoder, ProtobufEncoder, TextEncoder, PROTOBUF_FORMAT, TEXT_FORMAT};
use serde::de::DeserializeOwned;
use tracing::Instrument;
use tracing_opentelemetry::OpenTelemetrySpanExt;

use super::request_context::RequestContext;
use super::telemetry::{get_response_status_code, RequestCounter};
use super::{showcase, telemetry, AppContext};
use crate::async_graphql_hyper::{GraphQLRequestLike, GraphQLResponse};
use crate::blueprint::telemetry::TelemetryExporter;
use crate::config::{PrometheusExporter, PrometheusFormat};

pub const API_URL_PREFIX: &str = "/api";

pub fn graphiql(req: &Request<Body>) -> Result<Response<Body>> {
    let query = req.uri().query();
    let endpoint = "/graphql";
    let endpoint = if let Some(query) = query {
        if query.is_empty() {
            Cow::Borrowed(endpoint)
        } else {
            Cow::Owned(format!("{}?{}", endpoint, query))
        }
    } else {
        Cow::Borrowed(endpoint)
    };

    Ok(Response::new(Body::from(playground_source(
        GraphQLPlaygroundConfig::new(&endpoint).title("Tailcall - GraphQL IDE"),
    ))))
}

fn prometheus_metrics(prometheus_exporter: &PrometheusExporter) -> Result<Response<Body>> {
    let metric_families = prometheus::default_registry().gather();
    let mut buffer = vec![];

    match prometheus_exporter.format {
        PrometheusFormat::Text => TextEncoder::new().encode(&metric_families, &mut buffer)?,
        PrometheusFormat::Protobuf => {
            ProtobufEncoder::new().encode(&metric_families, &mut buffer)?
        }
    };

    let content_type = match prometheus_exporter.format {
        PrometheusFormat::Text => TEXT_FORMAT,
        PrometheusFormat::Protobuf => PROTOBUF_FORMAT,
    };

    Ok(Response::builder()
        .status(200)
        .header(CONTENT_TYPE, content_type)
        .body(Body::from(buffer))?)
}

fn not_found() -> Result<Response<Body>> {
    Ok(Response::builder()
        .status(StatusCode::NOT_FOUND)
        .body(Body::empty())?)
}

fn create_request_context(req: &Request<Body>, app_ctx: &AppContext) -> RequestContext {
    let upstream = app_ctx.blueprint.upstream.clone();
    let allowed = upstream.allowed_headers;
    let allowed_headers = create_allowed_headers(req.headers(), &allowed);

<<<<<<< HEAD
    let allowed = app_ctx.blueprint.server.get_experimental_headers();
    let experimental_headers = create_allowed_headers(req.headers(), &allowed);
    RequestContext::from(app_ctx)
        .req_headers(req.headers().clone())
        .allowed_headers(allowed_headers)
        .experimental_headers(experimental_headers)
=======
    let _allowed = app_ctx.blueprint.server.get_experimental_headers();
    RequestContext::from(app_ctx).request_headers(req_headers)
>>>>>>> b86b37bb
}

fn update_cache_control_header(
    response: GraphQLResponse,
    app_ctx: &AppContext,
    req_ctx: Arc<RequestContext>,
) -> GraphQLResponse {
    if app_ctx.blueprint.server.enable_cache_control_header {
        let ttl = req_ctx.get_min_max_age().unwrap_or(0);
        let cache_public_flag = req_ctx.is_cache_public().unwrap_or(true);
        return response.set_cache_control(ttl, cache_public_flag);
    }
    response
}

pub fn update_response_headers(
    resp: &mut hyper::Response<hyper::Body>,
    req_ctx: &RequestContext,
    app_ctx: &AppContext,
) {
    if !app_ctx.blueprint.server.response_headers.is_empty() {
        // Add static response headers
        resp.headers_mut()
            .extend(app_ctx.blueprint.server.response_headers.clone());
    }

    // Insert Cookie Headers
    if let Some(ref cookie_headers) = req_ctx.cookie_headers {
        let cookie_headers = cookie_headers.lock().unwrap();
        resp.headers_mut().extend(cookie_headers.deref().clone());
    }

    // Insert Experimental Headers
    req_ctx.extend_x_headers(resp.headers_mut());
}

#[tracing::instrument(skip_all, fields(otel.name = "graphQL", otel.kind = ?SpanKind::Server))]
pub async fn graphql_request<T: DeserializeOwned + GraphQLRequestLike>(
    req: Request<Body>,
    app_ctx: &AppContext,
    req_counter: &mut RequestCounter,
) -> Result<Response<Body>> {
    req_counter.set_http_route("/graphql");
    let req_ctx = Arc::new(create_request_context(&req, app_ctx));
    let bytes = hyper::body::to_bytes(req.into_body()).await?;
    let graphql_request = serde_json::from_slice::<T>(&bytes);
    match graphql_request {
        Ok(request) => {
            let mut response = request.data(req_ctx.clone()).execute(&app_ctx.schema).await;

            response = update_cache_control_header(response, app_ctx, req_ctx.clone());
            let mut resp = response.to_response()?;
            update_response_headers(&mut resp, &req_ctx, app_ctx);
            Ok(resp)
        }
        Err(err) => {
            tracing::error!(
                "Failed to parse request: {}",
                String::from_utf8(bytes.to_vec()).unwrap()
            );

            let mut response = async_graphql::Response::default();
            let server_error =
                ServerError::new(format!("Unexpected GraphQL Request: {}", err), None);
            response.errors = vec![server_error];

            Ok(GraphQLResponse::from(response).to_response()?)
        }
    }
}

fn create_allowed_headers(headers: &HeaderMap, allowed: &BTreeSet<String>) -> HeaderMap {
    let mut new_headers = HeaderMap::new();
    for (k, v) in headers.iter() {
        if allowed
            .iter()
            .any(|allowed_key| allowed_key.eq_ignore_ascii_case(k.as_str()))
        {
            new_headers.insert(k, v.clone());
        }
    }
    new_headers
}

async fn handle_request_with_cors<T: DeserializeOwned + GraphQLRequestLike>(
    req: Request<Body>,
    app_ctx: Arc<AppContext>,
    request_counter: &mut RequestCounter,
) -> Result<Response<Body>> {
    // Safe to call `.unwrap()` because this method will only be called when
    // `cors` is `Some`
    let cors = app_ctx.blueprint.server.cors.as_ref().unwrap();
    let (parts, body) = req.into_parts();
    let origin = parts.headers.get(&header::ORIGIN);

    let mut headers = HeaderMap::new();

    // These headers are applied to both preflight and subsequent regular CORS
    // requests: https://fetch.spec.whatwg.org/#http-responses

    headers.extend(cors.allow_origin_to_header(origin));
    headers.extend(cors.allow_credentials_to_header());
    headers.extend(cors.allow_private_network_to_header(&parts));
    headers.extend(cors.vary_to_header());

    // Return results immediately upon preflight request
    if parts.method == Method::OPTIONS {
        // These headers are applied only to preflight requests
        headers.extend(cors.allow_methods_to_header());
        headers.extend(cors.allow_headers_to_header());
        headers.extend(cors.max_age_to_header());

        let mut response = Response::new(Body::default());
        std::mem::swap(response.headers_mut(), &mut headers);

        Ok(response)
    } else {
        // This header is applied only to non-preflight requests
        headers.extend(cors.expose_headers_to_header());

        let req = Request::from_parts(parts, body);
        let mut response = handle_request_inner::<T>(req, app_ctx, request_counter).await?;

        let response_headers = response.headers_mut();

        // vary header can have multiple values, don't overwrite
        // previously-set value(s).
        if let Some(vary) = headers.remove(header::VARY) {
            response_headers.append(header::VARY, vary);
        }
        // extend will overwrite previous headers of remaining names
        response_headers.extend(headers.drain());

        Ok(response)
    }
}

async fn handle_rest_apis(
    mut request: Request<Body>,
    app_ctx: Arc<AppContext>,
    req_counter: &mut RequestCounter,
) -> Result<Response<Body>> {
    *request.uri_mut() = request.uri().path().replace(API_URL_PREFIX, "").parse()?;
    let req_ctx = Arc::new(create_request_context(&request, app_ctx.as_ref()));
    if let Some(p_request) = app_ctx.endpoints.matches(&request) {
        let http_route = format!("{API_URL_PREFIX}{}", p_request.path.as_str());
        req_counter.set_http_route(&http_route);
        let span = tracing::info_span!(
            "REST",
            otel.name = format!("REST {} {}", request.method(), p_request.path.as_str()),
            otel.kind = ?SpanKind::Server,
            { HTTP_REQUEST_METHOD } = %request.method(),
            { HTTP_ROUTE } = http_route
        );
        return async {
            let graphql_request = p_request.into_request(request).await?;
            let mut response = graphql_request
                .data(req_ctx.clone())
                .execute(&app_ctx.schema)
                .await;
            response = update_cache_control_header(response, app_ctx.as_ref(), req_ctx.clone());
            let mut resp = response.to_rest_response()?;
            update_response_headers(&mut resp, &req_ctx, &app_ctx);
            Ok(resp)
        }
        .instrument(span)
        .await;
    }

    not_found()
}

async fn handle_request_inner<T: DeserializeOwned + GraphQLRequestLike>(
    req: Request<Body>,
    app_ctx: Arc<AppContext>,
    req_counter: &mut RequestCounter,
) -> Result<Response<Body>> {
    if req.uri().path().starts_with(API_URL_PREFIX) {
        return handle_rest_apis(req, app_ctx, req_counter).await;
    }

    match *req.method() {
        // NOTE:
        // The first check for the route should be for `/graphql`
        // This is always going to be the most used route.
        hyper::Method::POST if req.uri().path() == "/graphql" => {
            graphql_request::<T>(req, app_ctx.as_ref(), req_counter).await
        }
        hyper::Method::POST
            if app_ctx.blueprint.server.enable_showcase
                && req.uri().path() == "/showcase/graphql" =>
        {
            let app_ctx =
                match showcase::create_app_ctx::<T>(&req, app_ctx.runtime.clone(), false).await? {
                    Ok(app_ctx) => app_ctx,
                    Err(res) => return Ok(res),
                };

            graphql_request::<T>(req, &app_ctx, req_counter).await
        }

        hyper::Method::GET => {
            if let Some(TelemetryExporter::Prometheus(prometheus)) =
                app_ctx.blueprint.telemetry.export.as_ref()
            {
                if req.uri().path() == prometheus.path {
                    return prometheus_metrics(prometheus);
                }
            };

            if app_ctx.blueprint.server.enable_graphiql {
                return graphiql(&req);
            }

            not_found()
        }
        _ => not_found(),
    }
}

#[tracing::instrument(
    skip_all,
    err,
    fields(
        otel.name = "request",
        otel.kind = ?SpanKind::Server,
        url.path = %req.uri().path(),
        http.request.method = %req.method()
    )
)]
pub async fn handle_request<T: DeserializeOwned + GraphQLRequestLike>(
    req: Request<Body>,
    app_ctx: Arc<AppContext>,
) -> Result<Response<Body>> {
    telemetry::propagate_context(&req);
    let mut req_counter = RequestCounter::new(&app_ctx.blueprint.telemetry, &req);

    let response = if app_ctx.blueprint.server.cors.is_some() {
        handle_request_with_cors::<T>(req, app_ctx, &mut req_counter).await
    } else {
        handle_request_inner::<T>(req, app_ctx, &mut req_counter).await
    };

    req_counter.update(&response);
    if let Ok(response) = &response {
        let status = get_response_status_code(response);
        tracing::Span::current().set_attribute(status.key, status.value);
    };

    response
}

#[cfg(test)]
mod test {
    #[test]
    fn test_create_allowed_headers() {
        use std::collections::BTreeSet;

        use hyper::header::{HeaderMap, HeaderValue};

        use super::create_allowed_headers;

        let mut headers = HeaderMap::new();
        headers.insert("X-foo", HeaderValue::from_static("bar"));
        headers.insert("x-bar", HeaderValue::from_static("foo"));
        headers.insert("x-baz", HeaderValue::from_static("baz"));

        let allowed = BTreeSet::from_iter(vec!["x-foo".to_string(), "X-bar".to_string()]);

        let new_headers = create_allowed_headers(&headers, &allowed);
        assert_eq!(new_headers.len(), 2);
        assert_eq!(new_headers.get("x-foo").unwrap(), "bar");
        assert_eq!(new_headers.get("x-bar").unwrap(), "foo");
    }
}<|MERGE_RESOLUTION|>--- conflicted
+++ resolved
@@ -76,17 +76,9 @@
     let allowed = upstream.allowed_headers;
     let allowed_headers = create_allowed_headers(req.headers(), &allowed);
 
-<<<<<<< HEAD
-    let allowed = app_ctx.blueprint.server.get_experimental_headers();
-    let experimental_headers = create_allowed_headers(req.headers(), &allowed);
-    RequestContext::from(app_ctx)
-        .req_headers(req.headers().clone())
+    let _allowed = app_ctx.blueprint.server.get_experimental_headers();
+    RequestContext::from(app_ctx).request_headers(req.headers().clone())
         .allowed_headers(allowed_headers)
-        .experimental_headers(experimental_headers)
-=======
-    let _allowed = app_ctx.blueprint.server.get_experimental_headers();
-    RequestContext::from(app_ctx).request_headers(req_headers)
->>>>>>> b86b37bb
 }
 
 fn update_cache_control_header(
