mod data_loader;

mod cache;
mod data_loader_request;
<<<<<<< HEAD
#[cfg(feature = "default")]
mod http_1;
#[cfg(feature = "default")]
mod http_2;
mod http_client_service;
=======
>>>>>>> 6da3c27b
mod method;
mod request_context;
mod request_handler;
mod request_template;
mod response;

pub use cache::*;
pub use data_loader::*;
pub use data_loader_request::*;
pub use method::Method;
pub use request_context::{NumRequestsFetched, RequestContext};
pub use request_handler::handle_request;
pub use request_template::RequestTemplate;
pub use response::*;

pub use crate::app_context::AppContext;<|MERGE_RESOLUTION|>--- conflicted
+++ resolved
@@ -2,14 +2,7 @@
 
 mod cache;
 mod data_loader_request;
-<<<<<<< HEAD
-#[cfg(feature = "default")]
-mod http_1;
-#[cfg(feature = "default")]
-mod http_2;
 mod http_client_service;
-=======
->>>>>>> 6da3c27b
 mod method;
 mod request_context;
 mod request_handler;
