--- conflicted
+++ resolved
@@ -2,12 +2,9 @@
 mod data_loader;
 
 mod data_loader_request;
-<<<<<<< HEAD
-mod graphql_data_loader;
-=======
 mod http_1;
 mod http_2;
->>>>>>> 5df761da
+mod graphql_data_loader;
 mod method;
 mod request_context;
 mod request_handler;
