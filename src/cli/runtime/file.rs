use tokio::io::{AsyncReadExt, AsyncWriteExt};

<<<<<<< HEAD
use crate::core::error::file;
use crate::core::FileIO;
=======
use crate::core::{Errata, FileIO};
>>>>>>> 30a323fa

#[derive(Clone)]
pub struct NativeFileIO {}

impl NativeFileIO {
    pub fn init() -> Self {
        NativeFileIO {}
    }
}

async fn read(path: &str) -> anyhow::Result<String> {
    let mut file = tokio::fs::File::open(path).await?;
    let mut buffer = Vec::new();
    file.read_to_end(&mut buffer).await?;
    Ok(String::from_utf8(buffer)?)
}

async fn write<'a>(path: &'a str, content: &'a [u8]) -> anyhow::Result<()> {
    let mut file = tokio::fs::File::create(path).await?;
    file.write_all(content).await?;
    Ok(())
}

#[async_trait::async_trait]
impl FileIO for NativeFileIO {
<<<<<<< HEAD
    async fn write<'a>(&'a self, path: &'a str, content: &'a [u8]) -> Result<(), file::Error> {
        write(path, content)
            .await
            .map_err(|e| file::Error::FileWriteFailed {
                path: path.to_string(),
                error: e.to_string(),
            })?;
=======
    async fn write<'a>(&'a self, path: &'a str, content: &'a [u8]) -> anyhow::Result<()> {
        write(path, content).await.map_err(|err| {
            Errata::new(format!("Failed to write file: {}", path).as_str())
                .description(err.to_string())
        })?;
>>>>>>> 30a323fa
        tracing::info!("File write: {} ... ok", path);
        Ok(())
    }

<<<<<<< HEAD
    async fn read<'a>(&'a self, path: &'a str) -> Result<String, file::Error> {
        let content = read(path).await.map_err(|e| file::Error::FileReadFailed {
            path: path.to_string(),
            error: e.to_string(),
=======
    async fn read<'a>(&'a self, path: &'a str) -> anyhow::Result<String> {
        let content = read(path).await.map_err(|err| {
            Errata::new(format!("Failed to read file: {}", path).as_str())
                .description(err.to_string())
>>>>>>> 30a323fa
        })?;
        tracing::info!("File read: {} ... ok", path);
        Ok(content)
    }
}

#[cfg(test)]
mod tests {
    use super::*;

    #[tokio::test]
    async fn test_write_error() {
        // Attempt to write to an invalid path
        let file_io = NativeFileIO::init();
        let result = file_io.write("/invalid/path/to/file.txt", b"content").await;

        // Verify that an error is returned
        assert!(result.is_err());
    }

    #[tokio::test]
    async fn test_read_error() {
        // Attempt to read from a non-existent file
        let file_io = NativeFileIO::init();
        let result = file_io.read("/non/existent/file.txt").await;

        // Verify that an error is returned
        assert!(result.is_err());
    }
}<|MERGE_RESOLUTION|>--- conflicted
+++ resolved
@@ -1,11 +1,7 @@
 use tokio::io::{AsyncReadExt, AsyncWriteExt};
 
-<<<<<<< HEAD
 use crate::core::error::file;
-use crate::core::FileIO;
-=======
 use crate::core::{Errata, FileIO};
->>>>>>> 30a323fa
 
 #[derive(Clone)]
 pub struct NativeFileIO {}
@@ -31,7 +27,6 @@
 
 #[async_trait::async_trait]
 impl FileIO for NativeFileIO {
-<<<<<<< HEAD
     async fn write<'a>(&'a self, path: &'a str, content: &'a [u8]) -> Result<(), file::Error> {
         write(path, content)
             .await
@@ -39,28 +34,14 @@
                 path: path.to_string(),
                 error: e.to_string(),
             })?;
-=======
-    async fn write<'a>(&'a self, path: &'a str, content: &'a [u8]) -> anyhow::Result<()> {
-        write(path, content).await.map_err(|err| {
-            Errata::new(format!("Failed to write file: {}", path).as_str())
-                .description(err.to_string())
-        })?;
->>>>>>> 30a323fa
         tracing::info!("File write: {} ... ok", path);
         Ok(())
     }
 
-<<<<<<< HEAD
     async fn read<'a>(&'a self, path: &'a str) -> Result<String, file::Error> {
         let content = read(path).await.map_err(|e| file::Error::FileReadFailed {
             path: path.to_string(),
             error: e.to_string(),
-=======
-    async fn read<'a>(&'a self, path: &'a str) -> anyhow::Result<String> {
-        let content = read(path).await.map_err(|err| {
-            Errata::new(format!("Failed to read file: {}", path).as_str())
-                .description(err.to_string())
->>>>>>> 30a323fa
         })?;
         tracing::info!("File read: {} ... ok", path);
         Ok(content)
