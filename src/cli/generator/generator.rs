use std::fs;
use std::path::Path;

use hyper::header::{HeaderName, HeaderValue};
use hyper::HeaderMap;
use inquire::Confirm;
use pathdiff::diff_paths;

use super::config::{Config, Resolved, Source};
use super::source::ConfigSource;
use crate::cli::llm::InferTypeName;
use crate::core::config::transformer::{Preset, RenameTypes};
use crate::core::config::{self, ConfigModule, ConfigReaderContext};
use crate::core::generator::{Generator as ConfigGenerator, Input};
use crate::core::proto_reader::ProtoReader;
use crate::core::resource_reader::{Resource, ResourceReader};
use crate::core::runtime::TargetRuntime;
use crate::core::valid::{ValidateInto, Validator};
use crate::core::{Error, Transform};

/// CLI that reads the the config file and generates the required tailcall
/// configuration.
pub struct Generator {
    /// path of config file.
    config_path: String,
    runtime: TargetRuntime,
}

impl Generator {
    pub fn new(config_path: &str, runtime: TargetRuntime) -> Self {
        Self { config_path: config_path.to_string(), runtime }
    }

    /// Writes the configuration to the output file if allowed.
    async fn write(self, graphql_config: &ConfigModule, output_path: &str) -> Result<(), Error> {
        let output_source = config::Source::detect(output_path)?;
        let config = match output_source {
            config::Source::Json => graphql_config.to_json(true)?,
            config::Source::Yml => graphql_config.to_yaml()?,
            config::Source::GraphQL => graphql_config.to_sdl(),
        };

        if self.should_overwrite(output_path)? {
            self.runtime
                .file
                .write(output_path, config.as_bytes())
                .await?;

            tracing::info!("Config successfully generated at {output_path}");
        }

        Ok(())
    }

    /// Checks if the output file already exists and prompts for overwrite
    /// confirmation.
    fn should_overwrite(&self, output_path: &str) -> anyhow::Result<bool> {
        if is_exists(output_path) {
            let should_overwrite = Confirm::new(
                format!(
                    "The output file '{}' already exists. Do you want to overwrite it?",
                    output_path
                )
                .as_str(),
            )
            .with_default(false)
            .prompt()?;
            if !should_overwrite {
                return Ok(false);
            }
        }
        Ok(true)
    }

<<<<<<< HEAD
    async fn read(&self) -> Result<Config<Resolved>, Error> {
=======
    pub async fn read(&self) -> anyhow::Result<Config<Resolved>> {
>>>>>>> 7dfe32ee
        let config_path = &self.config_path;
        let source = ConfigSource::detect(config_path)
            .map_err(|e| Error::UnsupportedFileFormat(e.to_string()))?;
        let config_content = self.runtime.file.read(config_path).await?;

        let config: Config = match source {
            ConfigSource::Json => serde_json::from_str(&config_content)?,
            ConfigSource::Yml => serde_yaml::from_str(&config_content)?,
        };

        // While reading resolve the internal paths and mustache headers of generalized
        // config.
        let reader_context = ConfigReaderContext {
            runtime: &self.runtime,
            vars: &Default::default(),
            headers: Default::default(),
        };
        config.into_resolved(config_path, reader_context)
    }

    /// performs all the i/o's required in the config file and generates
    /// concrete vec containing data for generator.
    pub async fn resolve_io(&self, config: Config<Resolved>) -> anyhow::Result<Vec<Input>> {
        let mut input_samples = vec![];

        let reader = ResourceReader::cached(self.runtime.clone());
        let proto_reader = ProtoReader::init(reader.clone(), self.runtime.clone());
        let output_dir = Path::new(&config.output.path.0)
            .parent()
            .unwrap_or(Path::new(""));

        for input in config.inputs {
            match input.source {
                Source::Curl { src, field_name, headers, body, method, is_mutation } => {
                    let url = src.0;
                    let req_body = body.unwrap_or_default();
                    let method = method.unwrap_or_default();
                    let is_mutation = is_mutation.unwrap_or_default();

                    let request_method = method.clone().to_hyper();
                    let mut request = reqwest::Request::new(request_method, url.parse()?);
                    if !req_body.is_null() {
                        request.body_mut().replace(req_body.to_string().into());
                    }
                    if let Some(headers_inner) = headers.as_btree_map() {
                        let mut header_map = HeaderMap::new();
                        for (key, value) in headers_inner {
                            let header_name = HeaderName::try_from(key)?;
                            let header_value = HeaderValue::try_from(value.to_string())?;
                            header_map.insert(header_name, header_value);
                        }
                        *request.headers_mut() = header_map;
                    }

                    let resource: Resource = request.into();
                    let response = reader.read_file(resource).await?;
                    input_samples.push(Input::Json {
                        url: url.parse()?,
                        method,
                        req_body,
                        res_body: serde_json::from_str(&response.content)?,
                        field_name,
                        is_mutation,
                    });
                }
                Source::Proto { src } => {
                    let path = src.0;
                    let mut metadata = proto_reader.read(&path).await?;
                    if let Some(relative_path_to_proto) = to_relative_path(output_dir, &path) {
                        metadata.path = relative_path_to_proto;
                    }
                    input_samples.push(Input::Proto(metadata));
                }
                Source::Config { src } => {
                    let path = src.0;
                    let source = config::Source::detect(&path)?;
                    let schema = reader.read_file(path).await?.content;
                    input_samples.push(Input::Config { schema, source });
                }
            }
        }

        Ok(input_samples)
    }

    /// generates the final configuration.
    pub async fn generate(self) -> anyhow::Result<ConfigModule> {
        let config = self.read().await?;
        let path = config.output.path.0.to_owned();
        let query_type = config.schema.query.clone();
        let mutation_type_name = config.schema.mutation.clone();

        let secret = config.secret.clone();
        let preset = config.preset.clone().unwrap_or_default();
        let preset: Preset = preset.validate_into().to_result()?;
        let input_samples = self.resolve_io(config).await?;
        let infer_type_names = preset.infer_type_names;
        let mut config_gen = ConfigGenerator::default()
            .inputs(input_samples)
            .transformers(vec![Box::new(preset)]);

        if let Some(query_name) = query_type {
            config_gen = config_gen.query(query_name);
        }

        let mut config = config_gen.mutation(mutation_type_name).generate(true)?;

        if infer_type_names {
            let key = if !secret.is_empty() {
                Some(secret.to_string())
            } else {
                None
            };

            let mut llm_gen = InferTypeName::new(key);
            let suggested_names = llm_gen.generate(config.config()).await?;
            let cfg = RenameTypes::new(suggested_names.iter())
                .transform(config.config().to_owned())
                .to_result()?;

            config = ConfigModule::from(cfg);
        }

        self.write(&config, &path).await?;
        Ok(config)
    }
}

/// Checks if file or folder already exists or not.
fn is_exists(path: &str) -> bool {
    fs::metadata(path).is_ok()
}

/// Expects both paths to be absolute and returns a relative path from `from` to
/// `to`. expects `from`` to be directory.
fn to_relative_path(from: &Path, to: &str) -> Option<String> {
    let from_path = Path::new(from).to_path_buf();
    let to_path = Path::new(to).to_path_buf();

    // Calculate the relative path from `from_path` to `to_path`
    diff_paths(to_path, from_path).map(|p| p.to_string_lossy().to_string())
}<|MERGE_RESOLUTION|>--- conflicted
+++ resolved
@@ -72,11 +72,7 @@
         Ok(true)
     }
 
-<<<<<<< HEAD
-    async fn read(&self) -> Result<Config<Resolved>, Error> {
-=======
-    pub async fn read(&self) -> anyhow::Result<Config<Resolved>> {
->>>>>>> 7dfe32ee
+    pub async fn read(&self) -> Result<Config<Resolved>, Error> {
         let config_path = &self.config_path;
         let source = ConfigSource::detect(config_path)
             .map_err(|e| Error::UnsupportedFileFormat(e.to_string()))?;
