--- conflicted
+++ resolved
@@ -7,16 +7,9 @@
 use serde_json::Value;
 use thiserror::Error;
 
-<<<<<<< HEAD
-use super::ResolverContextLike;
-use crate::blueprint::js_plugin::JsPluginExecutor;
-use crate::config::group_by::GroupBy;
-use crate::http::{max_age, HttpDataLoader};
-=======
 use super::list::List;
 use super::logic::Logic;
 use super::{Concurrent, Eval, EvaluationContext, Math, Relation, ResolverContextLike, IO};
->>>>>>> a0e99370
 use crate::json::JsonLike;
 
 #[derive(Clone, Debug)]
@@ -40,39 +33,7 @@
   Path(Vec<String>),
 }
 
-<<<<<<< HEAD
-#[derive(Clone)]
-pub enum Unsafe {
-  Http(
-    RequestTemplate,
-    Option<GroupBy>,
-    Option<Arc<DataLoader<HttpDataLoader, NoCache>>>,
-  ),
-  JS(Box<Expression>, JsPluginExecutor),
-}
-
-impl Debug for Unsafe {
-  fn fmt(&self, f: &mut std::fmt::Formatter<'_>) -> std::fmt::Result {
-    match self {
-      Unsafe::Http(req_template, group_by, dl) => f
-        .debug_struct("Http")
-        .field("req_template", req_template)
-        .field("group_by", group_by)
-        .field("dl", &dl.clone().map(|a| a.clone().loader().batched.clone()))
-        .finish(),
-      Unsafe::JS(input, js_executor) => f
-        .debug_struct("JS")
-        .field("input", input)
-        .field("script", &js_executor.source())
-        .finish(),
-    }
-  }
-}
-
-#[derive(Debug, Error, Serialize)]
-=======
 #[derive(Debug, Error)]
->>>>>>> a0e99370
 pub enum EvaluationError {
   #[error("IOException: {0}")]
   IOException(String),
@@ -136,73 +97,9 @@
         Expression::EqualTo(left, right) => Ok(async_graphql::Value::from(
           left.eval(ctx, conc).await? == right.eval(ctx, conc).await?,
         )),
-<<<<<<< HEAD
-        Expression::Unsafe(operation) => {
-          match operation {
-            Unsafe::Http(req_template, _, dl) => {
-              let req = req_template.to_request(ctx)?;
-              let is_get = req.method() == reqwest::Method::GET;
-              // Attempt to short circuit GET request
-              if is_get && ctx.req_ctx.upstream.batch.is_some() {
-                let headers = ctx
-                  .req_ctx
-                  .upstream
-                  .batch
-                  .clone()
-                  .map(|s| s.headers)
-                  .unwrap_or_default();
-                let endpoint_key = crate::http::DataLoaderRequest::new(req, headers);
-                let resp = dl
-                  .as_ref()
-                  .unwrap()
-                  .load_one(endpoint_key)
-                  .await
-                  .map_err(|e| EvaluationError::IOException(e.to_string()))?
-                  .unwrap_or_default();
-                if ctx.req_ctx.server.get_enable_cache_control() && resp.status.is_success() {
-                  if let Some(max_age) = max_age(&resp) {
-                    ctx.req_ctx.set_min_max_age(max_age.as_secs());
-                  }
-                }
-                return Ok(resp.body);
-              }
-
-              // Prepare for HTTP calls
-              let res = ctx
-                .req_ctx
-                .execute(req)
-                .await
-                .map_err(|e| EvaluationError::IOException(e.to_string()))?;
-              if ctx.req_ctx.server.get_enable_http_validation() {
-                req_template
-                  .endpoint
-                  .output
-                  .validate(&res.body)
-                  .to_result()
-                  .map_err(EvaluationError::from)?;
-              }
-              if ctx.req_ctx.server.get_enable_cache_control() && res.status.is_success() {
-                if let Some(max_age) = max_age(&res) {
-                  ctx.req_ctx.set_min_max_age(max_age.as_secs());
-                }
-              }
-              Ok(res.body)
-            }
-            Unsafe::JS(input, executor) => {
-              let input = input.eval(ctx).await?;
-
-              executor
-                .call(input)
-                .await
-                // TODO: error handling?
-                .map_err(|e| EvaluationError::JSException(e.to_string()).into())
-            }
-          }
-=======
         Expression::Protected(expr) => {
           ctx.req_ctx.auth_ctx.validate(ctx.req_ctx).await?;
           expr.eval(ctx, conc).await
->>>>>>> a0e99370
         }
         Expression::IO(operation) => operation.eval(ctx, conc).await,
 
