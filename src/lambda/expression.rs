use std::fmt::Debug;
use std::future::Future;
use std::pin::Pin;
use std::sync::Arc;

use anyhow::Result;
use async_graphql::dataloader::{DataLoader, Loader, NoCache};
use reqwest::Request;
use serde::Serialize;
use serde_json::Value;
use thiserror::Error;

use super::ResolverContextLike;
use crate::config::group_by::GroupBy;
<<<<<<< HEAD
use crate::graphql_request_template::GraphqlRequestTemplate;
use crate::http::{max_age, DataLoaderRequest, GraphqlDataLoader, HttpDataLoader, Response};
=======
use crate::http::{cache_policy, HttpDataLoader};
>>>>>>> 47546d4f
#[cfg(feature = "unsafe-js")]
use crate::javascript;
use crate::json::JsonLike;
use crate::lambda::EvaluationContext;
use crate::request_template::RequestTemplate;

#[derive(Clone, Debug)]
pub enum Expression {
  Context(Context),
  Literal(Value), // TODO: this should async_graphql::Value
  EqualTo(Box<Expression>, Box<Expression>),
  Unsafe(Unsafe),
  Input(Box<Expression>, Vec<String>),
}

#[derive(Clone, Debug)]
pub enum Context {
  Value,
  Path(Vec<String>),
}

#[derive(Clone)]
pub enum Unsafe {
  Http(
    RequestTemplate,
    Option<GroupBy>,
    Option<Arc<DataLoader<HttpDataLoader, NoCache>>>,
  ),
  GraphQLEndpoint {
    req_template: GraphqlRequestTemplate,
    field_name: String,
    batch: bool,
    data_loader: Option<Arc<DataLoader<GraphqlDataLoader, NoCache>>>,
  },
  JS(Box<Expression>, String),
}

impl Debug for Unsafe {
  fn fmt(&self, f: &mut std::fmt::Formatter<'_>) -> std::fmt::Result {
    match self {
      Unsafe::Http(req_template, group_by, dl) => f
        .debug_struct("Http")
        .field("req_template", req_template)
        .field("group_by", group_by)
        .field("dl", &dl.clone().map(|a| a.clone().loader().batched.clone()))
        .finish(),
      Unsafe::GraphQLEndpoint { req_template, field_name, batch, .. } => f
        .debug_struct("GraphQLEndpoint")
        .field("req_template", req_template)
        .field("field_name", field_name)
        .field("batch", batch)
        .finish(),
      Unsafe::JS(input, script) => f
        .debug_struct("JS")
        .field("input", input)
        .field("script", script)
        .finish(),
    }
  }
}

#[derive(Debug, Error, Serialize)]
pub enum EvaluationError {
  #[error("IOException: {0}")]
  IOException(String),

  #[error("JSException: {0}")]
  JSException(String),

  #[error("APIValidationError: {0:?}")]
  APIValidationError(Vec<String>),
}

impl<'a> From<crate::valid::ValidationError<&'a str>> for EvaluationError {
  fn from(_value: crate::valid::ValidationError<&'a str>) -> Self {
    EvaluationError::APIValidationError(_value.as_vec().iter().map(|e| e.message.to_owned()).collect())
  }
}

impl Expression {
  pub fn eval<'a, Ctx: ResolverContextLike<'a> + Sync + Send>(
    &'a self,
    ctx: &'a EvaluationContext<'a, Ctx>,
  ) -> Pin<Box<dyn Future<Output = Result<async_graphql::Value>> + 'a + Send>> {
    Box::pin(async move {
      match self {
        Expression::Context(op) => match op {
          Context::Value => Ok(ctx.value().cloned().unwrap_or(async_graphql::Value::Null)),
          Context::Path(path) => Ok(ctx.path_value(path).cloned().unwrap_or(async_graphql::Value::Null)),
        },
        Expression::Input(input, path) => {
          let inp = &input.eval(ctx).await?;
          Ok(inp.get_path(path).unwrap_or(&async_graphql::Value::Null).clone())
        }
        Expression::Literal(value) => Ok(serde_json::from_value(value.clone())?),
        Expression::EqualTo(left, right) => Ok(async_graphql::Value::from(
          left.eval(ctx).await? == right.eval(ctx).await?,
        )),
<<<<<<< HEAD
        Expression::Unsafe(operation) => match operation {
          Unsafe::Http(req_template, _, data_loader) => {
            let req = req_template.to_request(ctx)?;
            let is_get = req.method() == reqwest::Method::GET;

            let res = if is_get && ctx.req_ctx.upstream.batch.is_some() {
              execute_request_with_dl(ctx, req, data_loader).await?
            } else {
              execute_raw_request(ctx, req).await?
            };

            if ctx.req_ctx.server.get_enable_http_validation() {
              req_template
                .endpoint
                .output
                .validate(&res.body)
                .to_result()
                .map_err(EvaluationError::from)?;
            }

            set_cache_control(ctx, &res);

            Ok(res.body)
          }
          Unsafe::GraphQLEndpoint { req_template, field_name, data_loader, .. } => {
            let req = req_template.to_request(ctx)?;

            let res = if ctx.req_ctx.upstream.batch.is_some() {
              execute_request_with_dl(ctx, req, data_loader).await?
            } else {
              execute_raw_request(ctx, req).await?
            };

            set_cache_control(ctx, &res);
            parse_graphql_response(ctx, res, field_name)
          }
          Unsafe::JS(input, script) => {
            let result;
            #[cfg(not(feature = "unsafe-js"))]
            {
              let _ = script;
              let _ = input;
              result = Err(EvaluationError::JSException("JS execution is disabled".to_string()).into());
=======
        Expression::Unsafe(operation) => {
          match operation {
            Unsafe::Http(req_template, _, dl) => {
              let req = req_template.to_request(ctx)?;
              let is_get = req.method() == reqwest::Method::GET;
              // Attempt to short circuit GET request
              if is_get && ctx.req_ctx.upstream.batch.is_some() {
                let headers = ctx
                  .req_ctx
                  .upstream
                  .batch
                  .clone()
                  .map(|s| s.headers)
                  .unwrap_or_default();
                let endpoint_key = crate::http::DataLoaderRequest::new(req, headers);
                let resp = dl
                  .as_ref()
                  .unwrap()
                  .load_one(endpoint_key)
                  .await
                  .map_err(|e| EvaluationError::IOException(e.to_string()))?
                  .unwrap_or_default();
                if ctx.req_ctx.server.get_enable_cache_control() && resp.status.is_success() {
                  if let Some(policy) = cache_policy(&resp) {
                    ctx.req_ctx.set_cache_control(policy);
                  }
                }
                return Ok(resp.body);
              }

              // Prepare for HTTP calls
              let res = ctx
                .req_ctx
                .execute(req)
                .await
                .map_err(|e| EvaluationError::IOException(e.to_string()))?;
              if ctx.req_ctx.server.get_enable_http_validation() {
                req_template
                  .endpoint
                  .output
                  .validate(&res.body)
                  .to_result()
                  .map_err(EvaluationError::from)?;
              }
              if ctx.req_ctx.server.get_enable_cache_control() && res.status.is_success() {
                if let Some(policy) = cache_policy(&res) {
                  ctx.req_ctx.set_cache_control(policy);
                }
              }
              Ok(res.body)
>>>>>>> 47546d4f
            }

            #[cfg(feature = "unsafe-js")]
            {
              let input = input.eval(ctx).await?;
              result = javascript::execute_js(script, input, Some(ctx.timeout))
                .map_err(|e| EvaluationError::JSException(e.to_string()).into());
            }
            result
          }
        },
      }
    })
  }
}

fn set_cache_control<'ctx, Ctx: ResolverContextLike<'ctx>>(ctx: &EvaluationContext<'ctx, Ctx>, res: &Response) {
  if ctx.req_ctx.server.get_enable_cache_control() && res.status.is_success() {
    if let Some(max_age) = max_age(res) {
      ctx.req_ctx.set_min_max_age(max_age.as_secs());
    }
  }
}

async fn execute_raw_request<'ctx, Ctx: ResolverContextLike<'ctx>>(
  ctx: &EvaluationContext<'ctx, Ctx>,
  req: Request,
) -> Result<Response> {
  Ok(
    ctx
      .req_ctx
      .execute(req)
      .await
      .map_err(|e| EvaluationError::IOException(e.to_string()))?,
  )
}

async fn execute_request_with_dl<
  'ctx,
  Ctx: ResolverContextLike<'ctx>,
  Dl: Loader<DataLoaderRequest, Value = Response, Error = Arc<anyhow::Error>>,
>(
  ctx: &EvaluationContext<'ctx, Ctx>,
  req: Request,
  data_loader: &Option<Arc<DataLoader<Dl>>>,
) -> Result<Response> {
  let headers = ctx
    .req_ctx
    .upstream
    .batch
    .clone()
    .map(|s| s.headers)
    .unwrap_or_default();
  let endpoint_key = crate::http::DataLoaderRequest::new(req, headers);

  Ok(
    data_loader
      .as_ref()
      .unwrap()
      .load_one(endpoint_key)
      .await
      .map_err(|e| EvaluationError::IOException(e.to_string()))?
      .unwrap_or_default(),
  )
}

fn parse_graphql_response<'ctx, Ctx: ResolverContextLike<'ctx>>(
  ctx: &EvaluationContext<'ctx, Ctx>,
  res: Response,
  field_name: &str,
) -> Result<async_graphql::Value> {
  let res: async_graphql::Response = serde_json::from_value(res.body.into_json()?)?;

  for error in res.errors {
    ctx.add_error(error);
  }

  Ok(res.data.get_key(field_name).map(|v| v.to_owned()).unwrap_or_default())
}<|MERGE_RESOLUTION|>--- conflicted
+++ resolved
@@ -12,12 +12,8 @@
 
 use super::ResolverContextLike;
 use crate::config::group_by::GroupBy;
-<<<<<<< HEAD
 use crate::graphql_request_template::GraphqlRequestTemplate;
-use crate::http::{max_age, DataLoaderRequest, GraphqlDataLoader, HttpDataLoader, Response};
-=======
-use crate::http::{cache_policy, HttpDataLoader};
->>>>>>> 47546d4f
+use crate::http::{cache_policy, DataLoaderRequest, GraphqlDataLoader, HttpDataLoader, Response};
 #[cfg(feature = "unsafe-js")]
 use crate::javascript;
 use crate::json::JsonLike;
@@ -116,7 +112,6 @@
         Expression::EqualTo(left, right) => Ok(async_graphql::Value::from(
           left.eval(ctx).await? == right.eval(ctx).await?,
         )),
-<<<<<<< HEAD
         Expression::Unsafe(operation) => match operation {
           Unsafe::Http(req_template, _, data_loader) => {
             let req = req_template.to_request(ctx)?;
@@ -160,58 +155,6 @@
               let _ = script;
               let _ = input;
               result = Err(EvaluationError::JSException("JS execution is disabled".to_string()).into());
-=======
-        Expression::Unsafe(operation) => {
-          match operation {
-            Unsafe::Http(req_template, _, dl) => {
-              let req = req_template.to_request(ctx)?;
-              let is_get = req.method() == reqwest::Method::GET;
-              // Attempt to short circuit GET request
-              if is_get && ctx.req_ctx.upstream.batch.is_some() {
-                let headers = ctx
-                  .req_ctx
-                  .upstream
-                  .batch
-                  .clone()
-                  .map(|s| s.headers)
-                  .unwrap_or_default();
-                let endpoint_key = crate::http::DataLoaderRequest::new(req, headers);
-                let resp = dl
-                  .as_ref()
-                  .unwrap()
-                  .load_one(endpoint_key)
-                  .await
-                  .map_err(|e| EvaluationError::IOException(e.to_string()))?
-                  .unwrap_or_default();
-                if ctx.req_ctx.server.get_enable_cache_control() && resp.status.is_success() {
-                  if let Some(policy) = cache_policy(&resp) {
-                    ctx.req_ctx.set_cache_control(policy);
-                  }
-                }
-                return Ok(resp.body);
-              }
-
-              // Prepare for HTTP calls
-              let res = ctx
-                .req_ctx
-                .execute(req)
-                .await
-                .map_err(|e| EvaluationError::IOException(e.to_string()))?;
-              if ctx.req_ctx.server.get_enable_http_validation() {
-                req_template
-                  .endpoint
-                  .output
-                  .validate(&res.body)
-                  .to_result()
-                  .map_err(EvaluationError::from)?;
-              }
-              if ctx.req_ctx.server.get_enable_cache_control() && res.status.is_success() {
-                if let Some(policy) = cache_policy(&res) {
-                  ctx.req_ctx.set_cache_control(policy);
-                }
-              }
-              Ok(res.body)
->>>>>>> 47546d4f
             }
 
             #[cfg(feature = "unsafe-js")]
@@ -230,8 +173,8 @@
 
 fn set_cache_control<'ctx, Ctx: ResolverContextLike<'ctx>>(ctx: &EvaluationContext<'ctx, Ctx>, res: &Response) {
   if ctx.req_ctx.server.get_enable_cache_control() && res.status.is_success() {
-    if let Some(max_age) = max_age(res) {
-      ctx.req_ctx.set_min_max_age(max_age.as_secs());
+    if let Some(policy) = cache_policy(res) {
+      ctx.req_ctx.set_cache_control(policy);
     }
   }
 }
