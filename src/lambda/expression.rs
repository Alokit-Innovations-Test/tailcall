use core::future::Future;
use std::fmt::Debug;
use std::pin::Pin;

use anyhow::Result;
use async_graphql_value::ConstValue;
use serde_json::Value;
use thiserror::Error;

use super::list::List;
use super::logic::Logic;
use super::{Concurrent, Eval, EvaluationContext, Math, Relation, ResolverContextLike, IO};
use crate::json::JsonLike;
use crate::lambda::cache::Cache;

#[derive(Clone, Debug)]
pub enum Expression {
<<<<<<< HEAD
  Context(Context),
  Literal(Value), // TODO: this should async_graphql::Value
  EqualTo(Box<Expression>, Box<Expression>),
  IO(IO),
  Input(Box<Expression>, Vec<String>),
  Logic(Logic),
  Relation(Relation),
  List(List),
  Math(Math),
  Concurrency(Concurrent, Box<Expression>),
  Protected(Box<Expression>),
=======
    Context(Context),
    Literal(Value), // TODO: this should async_graphql::Value
    EqualTo(Box<Expression>, Box<Expression>),
    IO(IO),
    Cache(Cache),
    Input(Box<Expression>, Vec<String>),
    Logic(Logic),
    Relation(Relation),
    List(List),
    Math(Math),
    Concurrency(Concurrent, Box<Expression>),
>>>>>>> d2267da1
}

#[derive(Clone, Debug)]
pub enum Context {
    Value,
    Path(Vec<String>),
}

#[derive(Debug, Error)]
pub enum EvaluationError {
    #[error("IOException: {0}")]
    IOException(String),

    #[error("APIValidationError: {0:?}")]
    APIValidationError(Vec<String>),

    #[error("ExprEvalError: {0:?}")]
    ExprEvalError(String),
}

impl<'a> From<crate::valid::ValidationError<&'a str>> for EvaluationError {
    fn from(_value: crate::valid::ValidationError<&'a str>) -> Self {
        EvaluationError::APIValidationError(
            _value
                .as_vec()
                .iter()
                .map(|e| e.message.to_owned())
                .collect(),
        )
    }
}

impl Expression {
    pub fn concurrency(self, conc: Concurrent) -> Self {
        Expression::Concurrency(conc, Box::new(self))
    }

    pub fn in_parallel(self) -> Self {
        self.concurrency(Concurrent::Parallel)
    }

    pub fn parallel_when(self, cond: bool) -> Self {
        if cond {
            self.concurrency(Concurrent::Parallel)
        } else {
            self
        }
    }

    pub fn in_sequence(self) -> Self {
        self.concurrency(Concurrent::Sequential)
    }
}

impl Eval for Expression {
<<<<<<< HEAD
  fn eval<'a, Ctx: ResolverContextLike<'a> + Sync + Send>(
    &'a self,
    ctx: &'a EvaluationContext<'a, Ctx>,
    conc: &'a Concurrent,
  ) -> Pin<Box<dyn Future<Output = Result<ConstValue>> + 'a + Send>> {
    Box::pin(async move {
      match self {
        Expression::Concurrency(conc, expr) => Ok(expr.eval(ctx, conc).await?),
        Expression::Context(op) => match op {
          Context::Value => Ok(ctx.value().cloned().unwrap_or(async_graphql::Value::Null)),
          Context::Path(path) => Ok(ctx.path_value(path).cloned().unwrap_or(async_graphql::Value::Null)),
        },
        Expression::Input(input, path) => {
          let inp = &input.eval(ctx, conc).await?;
          Ok(inp.get_path(path).unwrap_or(&async_graphql::Value::Null).clone())
        }
        Expression::Literal(value) => Ok(serde_json::from_value(value.clone())?),
        Expression::EqualTo(left, right) => Ok(async_graphql::Value::from(
          left.eval(ctx, conc).await? == right.eval(ctx, conc).await?,
        )),
        Expression::Protected(expr) => {
          ctx.req_ctx.auth_ctx.validate(ctx.req_ctx).await?;
          expr.eval(ctx, conc).await
        }
        Expression::IO(operation) => operation.eval(ctx, conc).await,

        Expression::Relation(relation) => relation.eval(ctx, conc).await,
        Expression::Logic(logic) => logic.eval(ctx, conc).await,
        Expression::List(list) => list.eval(ctx, conc).await,
        Expression::Math(math) => math.eval(ctx, conc).await,
      }
    })
  }
=======
    fn eval<'a, Ctx: ResolverContextLike<'a> + Sync + Send>(
        &'a self,
        ctx: &'a EvaluationContext<'a, Ctx>,
        conc: &'a Concurrent,
    ) -> Pin<Box<dyn Future<Output = Result<ConstValue>> + 'a + Send>> {
        Box::pin(async move {
            match self {
                Expression::Concurrency(conc, expr) => Ok(expr.eval(ctx, conc).await?),
                Expression::Context(op) => match op {
                    Context::Value => {
                        Ok(ctx.value().cloned().unwrap_or(async_graphql::Value::Null))
                    }
                    Context::Path(path) => Ok(ctx
                        .path_value(path)
                        .cloned()
                        .unwrap_or(async_graphql::Value::Null)),
                },
                Expression::Input(input, path) => {
                    let inp = &input.eval(ctx, conc).await?;
                    Ok(inp
                        .get_path(path)
                        .unwrap_or(&async_graphql::Value::Null)
                        .clone())
                }
                Expression::Literal(value) => Ok(serde_json::from_value(value.clone())?),
                Expression::EqualTo(left, right) => Ok(async_graphql::Value::from(
                    left.eval(ctx, conc).await? == right.eval(ctx, conc).await?,
                )),
                Expression::IO(operation) => operation.eval(ctx, conc).await,
                Expression::Cache(cached) => cached.eval(ctx, conc).await,
                Expression::Relation(relation) => relation.eval(ctx, conc).await,
                Expression::Logic(logic) => logic.eval(ctx, conc).await,
                Expression::List(list) => list.eval(ctx, conc).await,
                Expression::Math(math) => math.eval(ctx, conc).await,
            }
        })
    }
>>>>>>> d2267da1
}<|MERGE_RESOLUTION|>--- conflicted
+++ resolved
@@ -15,19 +15,6 @@
 
 #[derive(Clone, Debug)]
 pub enum Expression {
-<<<<<<< HEAD
-  Context(Context),
-  Literal(Value), // TODO: this should async_graphql::Value
-  EqualTo(Box<Expression>, Box<Expression>),
-  IO(IO),
-  Input(Box<Expression>, Vec<String>),
-  Logic(Logic),
-  Relation(Relation),
-  List(List),
-  Math(Math),
-  Concurrency(Concurrent, Box<Expression>),
-  Protected(Box<Expression>),
-=======
     Context(Context),
     Literal(Value), // TODO: this should async_graphql::Value
     EqualTo(Box<Expression>, Box<Expression>),
@@ -39,7 +26,7 @@
     List(List),
     Math(Math),
     Concurrency(Concurrent, Box<Expression>),
->>>>>>> d2267da1
+    Protected(Box<Expression>),
 }
 
 #[derive(Clone, Debug)]
@@ -95,41 +82,6 @@
 }
 
 impl Eval for Expression {
-<<<<<<< HEAD
-  fn eval<'a, Ctx: ResolverContextLike<'a> + Sync + Send>(
-    &'a self,
-    ctx: &'a EvaluationContext<'a, Ctx>,
-    conc: &'a Concurrent,
-  ) -> Pin<Box<dyn Future<Output = Result<ConstValue>> + 'a + Send>> {
-    Box::pin(async move {
-      match self {
-        Expression::Concurrency(conc, expr) => Ok(expr.eval(ctx, conc).await?),
-        Expression::Context(op) => match op {
-          Context::Value => Ok(ctx.value().cloned().unwrap_or(async_graphql::Value::Null)),
-          Context::Path(path) => Ok(ctx.path_value(path).cloned().unwrap_or(async_graphql::Value::Null)),
-        },
-        Expression::Input(input, path) => {
-          let inp = &input.eval(ctx, conc).await?;
-          Ok(inp.get_path(path).unwrap_or(&async_graphql::Value::Null).clone())
-        }
-        Expression::Literal(value) => Ok(serde_json::from_value(value.clone())?),
-        Expression::EqualTo(left, right) => Ok(async_graphql::Value::from(
-          left.eval(ctx, conc).await? == right.eval(ctx, conc).await?,
-        )),
-        Expression::Protected(expr) => {
-          ctx.req_ctx.auth_ctx.validate(ctx.req_ctx).await?;
-          expr.eval(ctx, conc).await
-        }
-        Expression::IO(operation) => operation.eval(ctx, conc).await,
-
-        Expression::Relation(relation) => relation.eval(ctx, conc).await,
-        Expression::Logic(logic) => logic.eval(ctx, conc).await,
-        Expression::List(list) => list.eval(ctx, conc).await,
-        Expression::Math(math) => math.eval(ctx, conc).await,
-      }
-    })
-  }
-=======
     fn eval<'a, Ctx: ResolverContextLike<'a> + Sync + Send>(
         &'a self,
         ctx: &'a EvaluationContext<'a, Ctx>,
@@ -158,14 +110,17 @@
                 Expression::EqualTo(left, right) => Ok(async_graphql::Value::from(
                     left.eval(ctx, conc).await? == right.eval(ctx, conc).await?,
                 )),
+                Expression::Protected(expr) => {
+                    ctx.req_ctx.auth_ctx.validate(ctx.req_ctx).await?;
+                    expr.eval(ctx, conc).await
+                }
                 Expression::IO(operation) => operation.eval(ctx, conc).await,
-                Expression::Cache(cached) => cached.eval(ctx, conc).await,
-                Expression::Relation(relation) => relation.eval(ctx, conc).await,
-                Expression::Logic(logic) => logic.eval(ctx, conc).await,
-                Expression::List(list) => list.eval(ctx, conc).await,
-                Expression::Math(math) => math.eval(ctx, conc).await,
-            }
-        })
+                        Expression::Cache(cached) => cached.eval(ctx, conc).await,
+                        Expression::Relation(relation) => relation.eval(ctx, conc).await,
+                        Expression::Logic(logic) => logic.eval(ctx, conc).await,
+                        Expression::List(list) => list.eval(ctx, conc).await,
+                        Expression::Math(math) => math.eval(ctx, conc).await,
+                    }
+                })
     }
->>>>>>> d2267da1
 }