--- conflicted
+++ resolved
@@ -1,12 +1,8 @@
 use std::marker::PhantomData;
 
 use super::expression;
-<<<<<<< HEAD
-use super::expression::{Context, Expression, Operation};
+use super::expression::{Context, Expression, Unsafe};
 use crate::graphql_request_template::GraphqlRequestTemplate;
-=======
-use super::expression::{Context, Expression, Unsafe};
->>>>>>> ff80f1d1
 use crate::request_template::RequestTemplate;
 
 #[derive(Clone)]
@@ -57,12 +53,13 @@
     req_template: GraphqlRequestTemplate,
     field_name: String,
   ) -> Lambda<serde_json::Value> {
-    Lambda::new(Expression::Unsafe(Operation::GraphQLEndpoint(
+    Lambda::new(Expression::Unsafe(Unsafe::GraphQLEndpoint(
       req_template,
       field_name,
       None,
     )))
   }
+
 }
 
 impl<A> From<A> for Lambda<A>
