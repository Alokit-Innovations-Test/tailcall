#![allow(clippy::module_inception)]
#![allow(clippy::mutable_key_type)]
mod app_context;
pub mod async_graphql_hyper;
pub mod blueprint;
pub mod cache;
#[cfg(feature = "cli")]
pub mod cli;
pub mod config;
pub mod data_loader;
pub mod directive;
pub mod document;
pub mod endpoint;
pub mod graphql;
pub mod grpc;
pub mod has_headers;
pub mod helpers;
pub mod http;
pub mod json;
pub mod lambda;
pub mod mustache;
pub mod path;
pub mod print_schema;
<<<<<<< HEAD
pub mod rate_limiter;
=======
pub mod target_runtime;
>>>>>>> eb116704
pub mod try_fold;
pub mod valid;

use std::hash::Hash;
use std::num::NonZeroU64;

use async_graphql_value::ConstValue;
use http::Response;

pub trait EnvIO: Send + Sync + 'static {
    fn get(&self, key: &str) -> Option<String>;
}

#[async_trait::async_trait]
pub trait HttpIO: Sync + Send + 'static {
    async fn execute(
        &self,
        request: reqwest::Request,
    ) -> anyhow::Result<Response<hyper::body::Bytes>>;
}

#[async_trait::async_trait]
pub trait FileIO: Send + Sync {
    async fn write<'a>(&'a self, path: &'a str, content: &'a [u8]) -> anyhow::Result<()>;
    async fn read<'a>(&'a self, path: &'a str) -> anyhow::Result<String>;
}

#[async_trait::async_trait]
pub trait Cache: Send + Sync {
    type Key: Hash + Eq;
    type Value;
    async fn set<'a>(
        &'a self,
        key: Self::Key,
        value: Self::Value,
        ttl: NonZeroU64,
    ) -> anyhow::Result<()>;
    async fn get<'a>(&'a self, key: &'a Self::Key) -> anyhow::Result<Option<Self::Value>>;
}

pub type EntityCache = dyn Cache<Key = u64, Value = ConstValue>;

pub trait WorkerIO<Event, Command>: Send + Sync {
    fn dispatch(&self, event: Event) -> anyhow::Result<Command>;
}

pub fn is_default<T: Default + Eq>(val: &T) -> bool {
    *val == T::default()
}<|MERGE_RESOLUTION|>--- conflicted
+++ resolved
@@ -21,11 +21,7 @@
 pub mod mustache;
 pub mod path;
 pub mod print_schema;
-<<<<<<< HEAD
-pub mod rate_limiter;
-=======
 pub mod target_runtime;
->>>>>>> eb116704
 pub mod try_fold;
 pub mod valid;
 
