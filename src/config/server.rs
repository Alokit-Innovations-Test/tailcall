use std::collections::{BTreeMap, BTreeSet};

use derive_setters::Setters;
use serde::{Deserialize, Serialize};

use super::ClientRateLimit;
use crate::config::{is_default, KeyValues};

#[derive(Serialize, Deserialize, Clone, Debug, Default, PartialEq, Eq)]
#[serde(rename_all = "camelCase")]
pub struct Server {
  #[serde(default, skip_serializing_if = "is_default")]
  pub apollo_tracing: Option<bool>,
  #[serde(default, skip_serializing_if = "is_default")]
  pub cache_control_header: Option<bool>,
  #[serde(default, skip_serializing_if = "is_default")]
  pub graphiql: Option<bool>,
  #[serde(default, skip_serializing_if = "is_default")]
  pub introspection: Option<bool>,
  #[serde(default, skip_serializing_if = "is_default")]
  pub query_validation: Option<bool>,
  #[serde(default, skip_serializing_if = "is_default")]
  pub response_validation: Option<bool>,
  #[serde(default, skip_serializing_if = "is_default")]
  pub batch_requests: Option<bool>,
  #[serde(default, skip_serializing_if = "is_default")]
  pub global_response_timeout: Option<i64>,
  #[serde(default, skip_serializing_if = "is_default")]
  pub workers: Option<usize>,
  #[serde(default, skip_serializing_if = "is_default")]
  pub hostname: Option<String>,
  #[serde(default, skip_serializing_if = "is_default")]
  pub port: Option<u16>,
  #[serde(default, skip_serializing_if = "is_default")]
  pub vars: KeyValues,
  #[serde(skip_serializing_if = "is_default", default)]
  pub response_headers: KeyValues,
  #[serde(default, skip_serializing_if = "is_default")]
  pub version: Option<HttpVersion>,
  #[serde(default, skip_serializing_if = "is_default")]
  pub cert: Option<String>,
  #[serde(default, skip_serializing_if = "is_default")]
  pub key: Option<String>,
  #[serde(default, skip_serializing_if = "is_default")]
  pub pipeline_flush: Option<bool>,
}

#[derive(Deserialize, Serialize, Debug, PartialEq, Eq, Clone, Default)]
pub enum HttpVersion {
  #[default]
  HTTP1,
  HTTP2,
}

#[derive(Serialize, Deserialize, PartialEq, Eq, Clone, Debug, Setters)]
#[serde(rename_all = "camelCase", default)]
pub struct Batch {
  pub max_size: usize,
  pub delay: usize,
  pub headers: BTreeSet<String>,
}
impl Default for Batch {
  fn default() -> Self {
    Batch { max_size: 100, delay: 0, headers: BTreeSet::new() }
  }
}

impl Server {
  pub fn enable_apollo_tracing(&self) -> bool {
    self.apollo_tracing.unwrap_or(false)
  }
  pub fn enable_graphiql(&self) -> bool {
    self.graphiql.unwrap_or(false)
  }
  pub fn get_global_response_timeout(&self) -> i64 {
    self.global_response_timeout.unwrap_or(0)
  }

  pub fn get_workers(&self) -> usize {
    self.workers.unwrap_or(num_cpus::get())
  }

  pub fn get_port(&self) -> u16 {
    self.port.unwrap_or(8000)
  }
  pub fn enable_http_validation(&self) -> bool {
    self.response_validation.unwrap_or(false)
  }
  pub fn enable_cache_control(&self) -> bool {
    self.cache_control_header.unwrap_or(false)
  }
  pub fn enable_introspection(&self) -> bool {
    self.introspection.unwrap_or(true)
  }
  pub fn enable_query_validation(&self) -> bool {
    self.query_validation.unwrap_or(false)
  }
  pub fn enable_batch_requests(&self) -> bool {
    self.batch_requests.unwrap_or(false)
  }

  pub fn get_hostname(&self) -> String {
    self.hostname.clone().unwrap_or("127.0.0.1".to_string())
  }

  pub fn get_vars(&self) -> BTreeMap<String, String> {
    self.vars.clone().0
  }

  pub fn get_response_headers(&self) -> KeyValues {
    self.response_headers.clone()
  }

  pub fn get_version(self) -> HttpVersion {
    self.version.unwrap_or(HttpVersion::HTTP1)
  }

  pub fn get_pipeline_flush(&self) -> bool {
    self.pipeline_flush.unwrap_or(true)
  }

  pub fn merge_right(mut self, other: Self) -> Self {
    self.apollo_tracing = other.apollo_tracing.or(self.apollo_tracing);
    self.cache_control_header = other.cache_control_header.or(self.cache_control_header);
    self.graphiql = other.graphiql.or(self.graphiql);
    self.introspection = other.introspection.or(self.introspection);
    self.query_validation = other.query_validation.or(self.query_validation);
    self.response_validation = other.response_validation.or(self.response_validation);
    self.batch_requests = other.batch_requests.or(self.batch_requests);
    self.global_response_timeout = other.global_response_timeout.or(self.global_response_timeout);
    self.workers = other.workers.or(self.workers);
    self.port = other.port.or(self.port);
    self.hostname = other.hostname.or(self.hostname);
    let mut vars = self.vars.0.clone();
    vars.extend(other.vars.0);
    self.vars = KeyValues(vars);
    let mut response_headers = self.response_headers.0.clone();
    response_headers.extend(other.response_headers.0);
    self.response_headers = KeyValues(response_headers);
    self.version = other.version.or(self.version);
    self.cert = other.cert.or(self.cert);
    self.key = other.key.or(self.key);
    self.pipeline_flush = other.pipeline_flush.or(self.pipeline_flush);
    self
  }
}

#[derive(Serialize, Deserialize, PartialEq, Eq, Clone, Debug)]
pub struct Proxy {
  pub url: String,
}

#[derive(Serialize, Deserialize, PartialEq, Eq, Clone, Debug, Setters, Default)]
#[serde(rename_all = "camelCase", default)]
pub struct Upstream {
  #[serde(default, skip_serializing_if = "is_default")]
  pub pool_idle_timeout: Option<u64>,
  #[serde(default, skip_serializing_if = "is_default")]
  pub pool_max_idle_per_host: Option<usize>,
  #[serde(default, skip_serializing_if = "is_default")]
  pub keep_alive_interval: Option<u64>,
  #[serde(default, skip_serializing_if = "is_default")]
  pub keep_alive_timeout: Option<u64>,
  #[serde(default, skip_serializing_if = "is_default")]
  pub keep_alive_while_idle: Option<bool>,
  #[serde(default, skip_serializing_if = "is_default")]
  pub proxy: Option<Proxy>,
  #[serde(default, skip_serializing_if = "is_default")]
  pub connect_timeout: Option<u64>,
  #[serde(default, skip_serializing_if = "is_default")]
  pub timeout: Option<u64>,
  #[serde(default, skip_serializing_if = "is_default")]
  pub tcp_keep_alive: Option<u64>,
  #[serde(default, skip_serializing_if = "is_default")]
  pub user_agent: Option<String>,
  #[serde(default, skip_serializing_if = "is_default")]
  pub allowed_headers: Option<BTreeSet<String>>,
  #[serde(rename = "baseURL", default, skip_serializing_if = "is_default")]
  pub base_url: Option<String>,
  #[serde(default, skip_serializing_if = "is_default")]
  pub http_cache: Option<bool>,
  #[serde(default, skip_serializing_if = "is_default")]
  pub batch: Option<Batch>,
<<<<<<< HEAD
  #[serde(default, skip_serializing_if = "is_default")]
  pub rate_limit: Option<ClientRateLimit>,
=======
  #[setters(strip_option)]
  #[serde(rename = "http2Only", default, skip_serializing_if = "is_default")]
  pub http2_only: Option<bool>,
>>>>>>> 6da3c27b
}

impl Upstream {
  pub fn get_pool_idle_timeout(&self) -> u64 {
    self.pool_idle_timeout.unwrap_or(60)
  }
  pub fn get_pool_max_idle_per_host(&self) -> usize {
    self.pool_max_idle_per_host.unwrap_or(60)
  }
  pub fn get_keep_alive_interval(&self) -> u64 {
    self.keep_alive_interval.unwrap_or(60)
  }
  pub fn get_keep_alive_timeout(&self) -> u64 {
    self.keep_alive_timeout.unwrap_or(60)
  }
  pub fn get_keep_alive_while_idle(&self) -> bool {
    self.keep_alive_while_idle.unwrap_or(false)
  }
  pub fn get_connect_timeout(&self) -> u64 {
    self.connect_timeout.unwrap_or(60)
  }
  pub fn get_timeout(&self) -> u64 {
    self.timeout.unwrap_or(60)
  }
  pub fn get_tcp_keep_alive(&self) -> u64 {
    self.tcp_keep_alive.unwrap_or(5)
  }
  pub fn get_user_agent(&self) -> String {
    self.user_agent.clone().unwrap_or("Tailcall/1.0".to_string())
  }
  pub fn get_enable_http_cache(&self) -> bool {
    self.http_cache.unwrap_or(false)
  }
  pub fn get_allowed_headers(&self) -> BTreeSet<String> {
    self.allowed_headers.clone().unwrap_or_default()
  }
  pub fn get_delay(&self) -> usize {
    self.batch.clone().unwrap_or_default().delay
  }

  pub fn get_max_size(&self) -> usize {
    self.batch.clone().unwrap_or_default().max_size
  }

  pub fn get_http_2_only(&self) -> bool {
    self.http2_only.unwrap_or(false)
  }

  // TODO: add unit tests for merge
  pub fn merge_right(mut self, other: Self) -> Self {
    self.allowed_headers = other.allowed_headers.map(|other| {
      if let Some(mut self_headers) = self.allowed_headers {
        self_headers.extend(&mut other.iter().map(|s| s.to_owned()));
        self_headers
      } else {
        other
      }
    });
    self.base_url = other.base_url.or(self.base_url);
    self.connect_timeout = other.connect_timeout.or(self.connect_timeout);
    self.http_cache = other.http_cache.or(self.http_cache);
    self.keep_alive_interval = other.keep_alive_interval.or(self.keep_alive_interval);
    self.keep_alive_timeout = other.keep_alive_timeout.or(self.keep_alive_timeout);
    self.keep_alive_while_idle = other.keep_alive_while_idle.or(self.keep_alive_while_idle);
    self.pool_idle_timeout = other.pool_idle_timeout.or(self.pool_idle_timeout);
    self.pool_max_idle_per_host = other.pool_max_idle_per_host.or(self.pool_max_idle_per_host);
    self.proxy = other.proxy.or(self.proxy);
    self.tcp_keep_alive = other.tcp_keep_alive.or(self.tcp_keep_alive);
    self.timeout = other.timeout.or(self.timeout);
    self.user_agent = other.user_agent.or(self.user_agent);
    self.batch = other.batch.map(|other| {
      let mut batch = self.batch.unwrap_or_default();
      batch.max_size = other.max_size;
      batch.delay = other.delay;
      batch.headers.extend(other.headers);
      batch
    });

    self.http2_only = other.http2_only.or(self.http2_only);
    self
  }
}<|MERGE_RESOLUTION|>--- conflicted
+++ resolved
@@ -181,14 +181,11 @@
   pub http_cache: Option<bool>,
   #[serde(default, skip_serializing_if = "is_default")]
   pub batch: Option<Batch>,
-<<<<<<< HEAD
   #[serde(default, skip_serializing_if = "is_default")]
   pub rate_limit: Option<ClientRateLimit>,
-=======
   #[setters(strip_option)]
   #[serde(rename = "http2Only", default, skip_serializing_if = "is_default")]
   pub http2_only: Option<bool>,
->>>>>>> 6da3c27b
 }
 
 impl Upstream {
