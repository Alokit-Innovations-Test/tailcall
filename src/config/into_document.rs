--- conflicted
+++ resolved
@@ -181,26 +181,6 @@
 }
 
 fn get_directives(field: &crate::config::Field) -> Vec<Positioned<ConstDirective>> {
-<<<<<<< HEAD
-  let mut directives = Vec::new();
-  if let Some(http) = field.clone().http {
-    let http_dir = http.to_directive();
-    directives.push(pos(http_dir));
-  }
-  if let Some(us) = field.clone().js {
-    let us_dir = us.to_directive();
-    directives.push(pos(us_dir));
-  }
-  if let Some(const_field) = field.clone().const_field {
-    let us_dir = const_field.to_directive();
-    directives.push(pos(us_dir));
-  }
-  if let Some(modify) = field.clone().modify {
-    let dir = modify.to_directive();
-    directives.push(pos(dir));
-  }
-  directives
-=======
   let directives = vec![
     field.http.as_ref().map(|d| pos(d.to_directive())),
     field.script.as_ref().map(|d| pos(d.to_directive())),
@@ -218,7 +198,6 @@
   ];
 
   directives.into_iter().flatten().collect()
->>>>>>> a0e99370
 }
 
 impl From<Config> for ServiceDocument {
