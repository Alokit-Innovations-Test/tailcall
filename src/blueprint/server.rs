--- conflicted
+++ resolved
@@ -32,11 +32,8 @@
     pub http: Http,
     pub pipeline_flush: bool,
     pub script: Option<Script>,
-<<<<<<< HEAD
+    pub experimental_headers: BTreeSet<String>,
     pub auth: Auth,
-=======
-    pub experimental_headers: BTreeSet<String>,
->>>>>>> 173210f4
 }
 
 /// Mimic of mini_v8::Script that's wasm compatible
@@ -118,34 +115,12 @@
                 (config_server).get_response_headers(),
             ))
             .fuse(to_script(&config_module))
-<<<<<<< HEAD
-            .fuse(Auth::make(&config_server.auth))
-            .map(|(hostname, http, response_headers, script, auth)| Server {
-                enable_apollo_tracing: (config_server).enable_apollo_tracing(),
-                enable_cache_control_header: (config_server).enable_cache_control(),
-                enable_graphiql: (config_server).enable_graphiql(),
-                enable_introspection: (config_server).enable_introspection(),
-                enable_query_validation: (config_server).enable_query_validation(),
-                enable_response_validation: (config_server).enable_http_validation(),
-                enable_batch_requests: (config_server).enable_batch_requests(),
-                enable_showcase: (config_server).enable_showcase(),
-                global_response_timeout: (config_server).get_global_response_timeout(),
-                http,
-                worker: (config_server).get_workers(),
-                port: (config_server).get_port(),
-                hostname,
-                vars: (config_server).get_vars(),
-                pipeline_flush: (config_server).get_pipeline_flush(),
-                response_headers,
-                script,
-                auth,
-            })
-=======
             .fuse(handle_experimental_headers(
                 (config_server).get_experimental_headers(),
             ))
+            .fuse(Auth::make(&config_server.auth))
             .map(
-                |(hostname, http, response_headers, script, experimental_headers)| Server {
+                |(hostname, http, response_headers, script, experimental_headers, auth)| Server {
                     enable_apollo_tracing: (config_server).enable_apollo_tracing(),
                     enable_cache_control_header: (config_server).enable_cache_control(),
                     enable_set_cookie_header: (config_server).enable_set_cookies(),
@@ -165,9 +140,9 @@
                     pipeline_flush: (config_server).get_pipeline_flush(),
                     response_headers,
                     script,
-                },
+                    auth,
+            },
             )
->>>>>>> 173210f4
             .to_result()
     }
 }
