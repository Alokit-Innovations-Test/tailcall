use std::collections::BTreeSet;

use regex::Regex;

use crate::blueprint::Type::ListType;
use crate::blueprint::*;
use crate::config;
use crate::config::{Config, Field, GraphQLOperationType, Union};
use crate::directive::DirectiveCodec;
use crate::lambda::{Cache, Context, Expression};
use crate::try_fold::TryFold;
use crate::valid::{Valid, Validator};

pub fn to_scalar_type_definition(name: &str) -> Valid<Definition, String> {
    Valid::succeed(Definition::ScalarTypeDefinition(ScalarTypeDefinition {
        name: name.to_string(),
        directive: Vec::new(),
        description: None,
    }))
}

pub fn to_union_type_definition((name, u): (&String, &Union)) -> Definition {
    Definition::UnionTypeDefinition(UnionTypeDefinition {
        name: name.to_owned(),
        description: u.doc.clone(),
        directives: Vec::new(),
        types: u.types.clone(),
    })
}

pub fn to_input_object_type_definition(
    definition: ObjectTypeDefinition,
) -> Valid<Definition, String> {
    Valid::succeed(Definition::InputObjectTypeDefinition(
        InputObjectTypeDefinition {
            name: definition.name,
            fields: definition
                .fields
                .iter()
                .map(|field| InputFieldDefinition {
                    name: field.name.clone(),
                    description: field.description.clone(),
                    default_value: None,
                    of_type: field.of_type.clone(),
                })
                .collect(),
            description: definition.description,
        },
    ))
}

pub fn to_interface_type_definition(definition: ObjectTypeDefinition) -> Valid<Definition, String> {
    Valid::succeed(Definition::InterfaceTypeDefinition(
        InterfaceTypeDefinition {
            name: definition.name,
            fields: definition.fields,
            description: definition.description,
        },
    ))
}

type InvalidPathHandler = dyn Fn(&str, &[String], &[String]) -> Valid<Type, String>;
type PathResolverErrorHandler = dyn Fn(&str, &str, &str, &[String]) -> Valid<Type, String>;
struct ProcessFieldWithinTypeContext<'a> {
    field: &'a config::Field,
    field_name: &'a str,
    remaining_path: &'a [String],
    type_info: &'a config::Type,
    is_required: bool,
    config_set: &'a ConfigSet,
    invalid_path_handler: &'a InvalidPathHandler,
    path_resolver_error_handler: &'a PathResolverErrorHandler,
    original_path: &'a [String],
}

#[derive(Clone)]
struct ProcessPathContext<'a> {
    path: &'a [String],
    field: &'a config::Field,
    type_info: &'a config::Type,
    is_required: bool,
    config_set: &'a ConfigSet,
    invalid_path_handler: &'a InvalidPathHandler,
    path_resolver_error_handler: &'a PathResolverErrorHandler,
    original_path: &'a [String],
}

fn process_field_within_type(context: ProcessFieldWithinTypeContext) -> Valid<Type, String> {
    let field = context.field;
    let field_name = context.field_name;
    let remaining_path = context.remaining_path;
    let type_info = context.type_info;
    let is_required = context.is_required;
    let config_set = context.config_set;
    let invalid_path_handler = context.invalid_path_handler;
    let path_resolver_error_handler = context.path_resolver_error_handler;

    if let Some(next_field) = type_info.fields.get(field_name) {
        if next_field.has_resolver() {
            let next_dir_http = next_field
                .http
                .as_ref()
                .map(|_| config::Http::directive_name());
            let next_dir_const = next_field
                .const_field
                .as_ref()
                .map(|_| config::Const::directive_name());
            return path_resolver_error_handler(
                next_dir_http
                    .or(next_dir_const)
                    .unwrap_or(config::JS::directive_name())
                    .as_str(),
                &field.type_of,
                field_name,
                context.original_path,
            )
            .and(process_path(ProcessPathContext {
                type_info,
                is_required,
                config_set,
                invalid_path_handler,
                path_resolver_error_handler,
                path: remaining_path,
                field: next_field,
                original_path: context.original_path,
            }));
        }

        let next_is_required = is_required && next_field.required;
        if is_scalar(&next_field.type_of) {
            return process_path(ProcessPathContext {
                type_info,
                config_set,
                invalid_path_handler,
                path_resolver_error_handler,
                path: remaining_path,
                field: next_field,
                is_required: next_is_required,
                original_path: context.original_path,
            });
        }

        if let Some(next_type_info) = config_set.find_type(&next_field.type_of) {
            return process_path(ProcessPathContext {
                config_set,
                invalid_path_handler,
                path_resolver_error_handler,
                path: remaining_path,
                field: next_field,
                type_info: next_type_info,
                is_required: next_is_required,
                original_path: context.original_path,
            })
            .and_then(|of_type| {
                if next_field.list {
                    Valid::succeed(ListType { of_type: Box::new(of_type), non_null: is_required })
                } else {
                    Valid::succeed(of_type)
                }
            });
        }
    } else if let Some((head, tail)) = remaining_path.split_first() {
        if let Some(field) = type_info.fields.get(head) {
            return process_path(ProcessPathContext {
                path: tail,
                field,
                type_info,
                is_required,
                config_set,
                invalid_path_handler,
                path_resolver_error_handler,
                original_path: context.original_path,
            });
        }
    }

    invalid_path_handler(field_name, remaining_path, context.original_path)
}

// Helper function to recursively process the path and return the corresponding type
fn process_path(context: ProcessPathContext) -> Valid<Type, String> {
    let path = context.path;
    let field = context.field;
    let type_info = context.type_info;
    let is_required = context.is_required;
    let config_set = context.config_set;
    let invalid_path_handler = context.invalid_path_handler;
    let path_resolver_error_handler = context.path_resolver_error_handler;
    if let Some((field_name, remaining_path)) = path.split_first() {
        if field_name.parse::<usize>().is_ok() {
            let mut modified_field = field.clone();
            modified_field.list = false;
            return process_path(ProcessPathContext {
                config_set,
                type_info,
                invalid_path_handler,
                path_resolver_error_handler,
                path: remaining_path,
                field: &modified_field,
                is_required: false,
                original_path: context.original_path,
            });
        }
        let target_type_info = type_info
            .fields
            .get(field_name)
            .map(|_| type_info)
            .or_else(|| config_set.find_type(&field.type_of));

        if let Some(type_info) = target_type_info {
            return process_field_within_type(ProcessFieldWithinTypeContext {
                field,
                field_name,
                remaining_path,
                type_info,
                is_required,
                config_set,
                invalid_path_handler,
                path_resolver_error_handler,
                original_path: context.original_path,
            });
        }
        return invalid_path_handler(field_name, path, context.original_path);
    }

    Valid::succeed(to_type(field, Some(is_required)))
}

fn to_enum_type_definition(
    name: &str,
    type_: &config::Type,
    variants: &BTreeSet<String>,
) -> Valid<Definition, String> {
    let enum_type_definition = Definition::EnumTypeDefinition(EnumTypeDefinition {
        name: name.to_string(),
        directives: Vec::new(),
        description: type_.doc.clone(),
        enum_values: variants
            .iter()
            .map(|variant| EnumValueDefinition {
                description: None,
                name: variant.clone(),
                directives: Vec::new(),
            })
            .collect(),
    });
    Valid::succeed(enum_type_definition)
}

fn to_object_type_definition(
    name: &str,
    type_of: &config::Type,
    config_set: &ConfigSet,
) -> Valid<Definition, String> {
    to_fields(name, type_of, config_set).map(|fields| {
        Definition::ObjectTypeDefinition(ObjectTypeDefinition {
            name: name.to_string(),
            description: type_of.doc.clone(),
            fields,
            implements: type_of.implements.clone(),
            rate_limit: type_of.rate_limit.as_ref().map(RateLimit::from),
        })
    })
}

fn update_args<'a>(
) -> TryFold<'a, (&'a ConfigSet, &'a Field, &'a config::Type, &'a str), FieldDefinition, String> {
    TryFold::<(&ConfigSet, &Field, &config::Type, &str), FieldDefinition, String>::new(
<<<<<<< HEAD
        move |(_, field, typ, name), _| {
            if let Some(config::RateLimit { group_by: Some(_), .. }) = field.rate_limit {
                return Valid::fail_with(
                    "groupBy cannot be applied at field level".to_string(),
                    String::new(),
                );
            }

            let mut hasher = hasher.clone();
            name.hash(&mut hasher);
            let cache = field
                .cache
                .as_ref()
                .or(typ.cache.as_ref())
                .map(|config::Cache { max_age }| Cache { max_age: *max_age, hasher });

=======
        move |(_, field, _typ, name), _| {
>>>>>>> afcfaec7
            // TODO! assert type name
            Valid::from_iter(field.args.iter(), |(name, arg)| {
                Valid::succeed(InputFieldDefinition {
                    name: name.clone(),
                    description: arg.doc.clone(),
                    of_type: to_type(arg, None),
                    default_value: arg.default_value.clone(),
                })
            })
            .map(|args| FieldDefinition {
                name: name.to_string(),
                description: field.doc.clone(),
                args,
                of_type: to_type(*field, None),
                directives: Vec::new(),
                resolver: None,
<<<<<<< HEAD
                cache,
                rate_limit: field.rate_limit.as_ref().map(RateLimit::from),
=======
>>>>>>> afcfaec7
            })
        },
    )
}

fn item_is_numberic(list: &[String]) -> bool {
    list.iter().any(|s| {
        let re = Regex::new(r"^\d+$").unwrap();
        re.is_match(s)
    })
}

fn update_resolver_from_path(
    context: &ProcessPathContext,
    base_field: blueprint::FieldDefinition,
) -> Valid<blueprint::FieldDefinition, String> {
    let has_index = item_is_numberic(context.path);

    process_path(context.clone()).and_then(|of_type| {
        let mut updated_base_field = base_field;
        let resolver = Expression::Context(Context::Path(context.path.to_owned()));
        if has_index {
            updated_base_field.of_type =
                Type::NamedType { name: of_type.name().to_string(), non_null: false }
        } else {
            updated_base_field.of_type = of_type;
        }
        let resolver = match updated_base_field.resolver.clone() {
            None => resolver,
            Some(resolver) => Expression::Input(Box::new(resolver), context.path.to_owned()),
        };
        Valid::succeed(updated_base_field.resolver(Some(resolver)))
    })
}

/// Sets empty resolver to fields that has
/// nested resolvers for its fields.
/// To solve the problem that by default such fields will be resolved to null value
/// and nested resolvers won't be called
pub fn update_nested_resolvers<'a>(
) -> TryFold<'a, (&'a ConfigSet, &'a Field, &'a config::Type, &'a str), FieldDefinition, String> {
    TryFold::<(&ConfigSet, &Field, &config::Type, &str), FieldDefinition, String>::new(
        move |(config, field, _, name), mut b_field| {
            if !field.has_resolver()
                && validate_field_has_resolver(name, field, &config.types).is_succeed()
            {
                b_field = b_field.resolver(Some(Expression::Literal(serde_json::Value::Object(
                    Default::default(),
                ))));
            }

            Valid::succeed(b_field)
        },
    )
}

/// Wraps the IO Expression with Expression::Cached
/// if `Field::cache` is present for that field
pub fn update_cache_resolvers<'a>(
) -> TryFold<'a, (&'a ConfigSet, &'a Field, &'a config::Type, &'a str), FieldDefinition, String> {
    TryFold::<(&ConfigSet, &Field, &config::Type, &str), FieldDefinition, String>::new(
        move |(_config, field, _, _name), mut b_field| {
            if let Some(config::Cache { max_age }) = field.cache.as_ref() {
                b_field.map_expr(|expression| Cache::wrap(*max_age, expression))
            }

            Valid::succeed(b_field)
        },
    )
}

fn validate_field_type_exist(config: &Config, field: &Field) -> Valid<(), String> {
    let field_type = &field.type_of;
    if !is_scalar(field_type) && !config.contains(field_type) {
        Valid::fail(format!("Undeclared type '{field_type}' was found"))
    } else {
        Valid::succeed(())
    }
}

fn to_fields(
    object_name: &str,
    type_of: &config::Type,
    config_set: &ConfigSet,
) -> Valid<Vec<FieldDefinition>, String> {
    let operation_type = if config_set.schema.mutation.as_deref().eq(&Some(object_name)) {
        GraphQLOperationType::Mutation
    } else {
        GraphQLOperationType::Query
    };

    let to_field = move |name: &String, field: &Field| {
        let directives = field.resolvable_directives();

        if directives.len() > 1 {
            return Valid::fail(format!(
                "Multiple resolvers detected [{}]",
                directives.join(", ")
            ));
        }

        update_args()
            .and(update_http().trace(config::Http::trace_name().as_str()))
            .and(update_grpc(&operation_type).trace(config::Grpc::trace_name().as_str()))
            .and(update_const_field().trace(config::Const::trace_name().as_str()))
            .and(update_graphql(&operation_type).trace(config::GraphQL::trace_name().as_str()))
            .and(update_expr(&operation_type).trace(config::Expr::trace_name().as_str()))
            .and(update_modify().trace(config::Modify::trace_name().as_str()))
            .and(update_nested_resolvers())
            .and(update_cache_resolvers())
            .try_fold(
                &(config_set, field, type_of, name),
                FieldDefinition::default(),
            )
    };

    // Process fields that are not marked as `omit`
    let fields = Valid::from_iter(
        type_of
            .fields
            .iter()
            .filter(|(_, field)| !field.is_omitted()),
        |(name, field)| {
            validate_field_type_exist(config_set, field)
                .and(to_field(name, field))
                .trace(name)
        },
    );

    let to_added_field = |add_field: &config::AddField,
                          type_of: &config::Type|
     -> Valid<blueprint::FieldDefinition, String> {
        let source_field = type_of
            .fields
            .iter()
            .find(|&(field_name, _)| *field_name == add_field.path[0]);
        match source_field {
            Some((_, source_field)) => to_field(&add_field.name, source_field)
                .and_then(|field_definition| {
                    let added_field_path = match source_field.http {
                        Some(_) => add_field.path[1..]
                            .iter()
                            .map(|s| s.to_owned())
                            .collect::<Vec<_>>(),
                        None => add_field.path.clone(),
                    };
                    let invalid_path_handler = |field_name: &str,
                                                _added_field_path: &[String],
                                                original_path: &[String]|
                     -> Valid<Type, String> {
                        Valid::fail_with(
                            "Cannot add field".to_string(),
                            format!("Path [{}] does not exist", original_path.join(", ")),
                        )
                        .trace(field_name)
                    };
                    let path_resolver_error_handler = |resolver_name: &str,
                                                       field_type: &str,
                                                       field_name: &str,
                                                       original_path: &[String]|
                     -> Valid<Type, String> {
                        Valid::<Type, String>::fail_with(
                            "Cannot add field".to_string(),
                            format!(
                                "Path: [{}] contains resolver {} at [{}.{}]",
                                original_path.join(", "),
                                resolver_name,
                                field_type,
                                field_name
                            ),
                        )
                    };
                    update_resolver_from_path(
                        &ProcessPathContext {
                            path: &added_field_path,
                            field: source_field,
                            type_info: type_of,
                            is_required: false,
                            config_set,
                            invalid_path_handler: &invalid_path_handler,
                            path_resolver_error_handler: &path_resolver_error_handler,
                            original_path: &add_field.path,
                        },
                        field_definition,
                    )
                })
                .trace(config::AddField::trace_name().as_str()),
            None => Valid::fail(format!(
                "Could not find field {} in path {}",
                add_field.path[0],
                add_field.path.join(",")
            )),
        }
    };

    let added_fields = Valid::from_iter(type_of.added_fields.iter(), |added_field| {
        to_added_field(added_field, type_of)
    });
    fields.zip(added_fields).map(|(mut fields, added_fields)| {
        fields.extend(added_fields);
        fields
    })
}

pub fn to_definitions<'a>() -> TryFold<'a, ConfigSet, Vec<Definition>, String> {
    TryFold::<ConfigSet, Vec<Definition>, String>::new(|config_set, _| {
        let output_types = config_set.output_types();
        let input_types = config_set.input_types();
        Valid::from_iter(config_set.types.iter(), |(name, type_)| {
            let dbl_usage = input_types.contains(name) && output_types.contains(name);
            if let Some(variants) = &type_.variants {
                if !variants.is_empty() {
                    to_enum_type_definition(name, type_, variants).trace(name)
                } else {
                    Valid::fail("No variants found for enum".to_string())
                }
            } else if type_.scalar {
                to_scalar_type_definition(name).trace(name)
            } else if dbl_usage {
                Valid::fail("type is used in input and output".to_string()).trace(name)
            } else {
                to_object_type_definition(name, type_, config_set)
                    .trace(name)
                    .and_then(|definition| match definition.clone() {
                        Definition::ObjectTypeDefinition(object_type_definition) => {
                            if config_set.input_types().contains(name) {
                                to_input_object_type_definition(object_type_definition).trace(name)
                            } else if type_.interface {
                                to_interface_type_definition(object_type_definition).trace(name)
                            } else {
                                Valid::succeed(definition)
                            }
                        }
                        _ => Valid::succeed(definition),
                    })
            }
        })
        .map(|mut types| {
            types.extend(config_set.unions.iter().map(to_union_type_definition));
            types
        })
    })
}<|MERGE_RESOLUTION|>--- conflicted
+++ resolved
@@ -266,8 +266,7 @@
 fn update_args<'a>(
 ) -> TryFold<'a, (&'a ConfigSet, &'a Field, &'a config::Type, &'a str), FieldDefinition, String> {
     TryFold::<(&ConfigSet, &Field, &config::Type, &str), FieldDefinition, String>::new(
-<<<<<<< HEAD
-        move |(_, field, typ, name), _| {
+        move |(_, field, _typ, name), _| {
             if let Some(config::RateLimit { group_by: Some(_), .. }) = field.rate_limit {
                 return Valid::fail_with(
                     "groupBy cannot be applied at field level".to_string(),
@@ -275,17 +274,6 @@
                 );
             }
 
-            let mut hasher = hasher.clone();
-            name.hash(&mut hasher);
-            let cache = field
-                .cache
-                .as_ref()
-                .or(typ.cache.as_ref())
-                .map(|config::Cache { max_age }| Cache { max_age: *max_age, hasher });
-
-=======
-        move |(_, field, _typ, name), _| {
->>>>>>> afcfaec7
             // TODO! assert type name
             Valid::from_iter(field.args.iter(), |(name, arg)| {
                 Valid::succeed(InputFieldDefinition {
@@ -302,11 +290,7 @@
                 of_type: to_type(*field, None),
                 directives: Vec::new(),
                 resolver: None,
-<<<<<<< HEAD
-                cache,
                 rate_limit: field.rate_limit.as_ref().map(RateLimit::from),
-=======
->>>>>>> afcfaec7
             })
         },
     )
