use std::sync::Arc;

use super::endpoint::Endpoint;
use super::partial_request::PartialRequest;
use super::Request;
use crate::async_cache::AsyncCache;
use crate::blueprint::Blueprint;
use crate::http::RequestContext;
use crate::rest::operation::OperationQuery;
use crate::runtime::TargetRuntime;
use crate::valid::Validator;

/// Collection of endpoints
#[derive(Default, Clone, Debug)]
pub struct EndpointSet<Status> {
    endpoints: Vec<Endpoint>,
    marker: std::marker::PhantomData<Status>,
}

/// Represents a validated set of endpoints
#[derive(Default, Clone, Debug)]
pub struct Checked;

/// Represents a set of endpoints that haven't been validated yet.
#[derive(Default, Clone, Debug)]
pub struct Unchecked;

impl From<Endpoint> for EndpointSet<Unchecked> {
    fn from(endpoint: Endpoint) -> Self {
        let mut set = EndpointSet::default();
        set.add_endpoint(endpoint);
        set
    }
}

impl EndpointSet<Unchecked> {
    pub fn add_endpoint(&mut self, endpoint: Endpoint) {
        self.endpoints.push(endpoint);
    }

    pub fn try_new(operations: &str) -> anyhow::Result<EndpointSet<Unchecked>> {
        let mut set = EndpointSet::default();

        for endpoint in Endpoint::try_new(operations)? {
            set.add_endpoint(endpoint);
        }

        Ok(set)
    }

    pub fn extend(&mut self, other: EndpointSet<Unchecked>) {
        self.endpoints.extend(other.endpoints);
    }

    pub async fn into_checked(
        self,
        blueprint: &Blueprint,
        target_runtime: TargetRuntime,
    ) -> anyhow::Result<EndpointSet<Checked>> {
        let mut operations = vec![];

<<<<<<< HEAD
        let req_ctx = RequestContext {
            server: Default::default(),
            upstream: Default::default(),
            req_headers: Default::default(),
            experimental_headers: Default::default(),
            cookie_headers: None,
            http_data_loaders: Arc::new(vec![]),
            gql_data_loaders: Arc::new(vec![]),
            grpc_data_loaders: Arc::new(vec![]),
            min_max_age: Arc::new(Mutex::new(None)),
            cache_public: Arc::new(Mutex::new(None)),
            runtime: target_runtime,
            cache: AsyncCache::new(),
        };
=======
        let req_ctx = RequestContext::new(target_runtime);
>>>>>>> 42a867cd
        let req_ctx = Arc::new(req_ctx);

        for endpoint in self.endpoints.iter() {
            let req = endpoint.clone().into_request();
            let operation_qry = OperationQuery::new(req, req_ctx.clone())?;
            operations.push(operation_qry);
        }
        super::operation::validate_operations(blueprint, operations)
            .await
            .to_result()?;
        Ok(EndpointSet {
            marker: std::marker::PhantomData::<Checked>,
            endpoints: self.endpoints,
        })
    }
}

impl EndpointSet<Checked> {
    pub fn matches(&self, request: &Request) -> Option<PartialRequest> {
        self.endpoints.iter().find_map(|e| e.matches(request))
    }
}<|MERGE_RESOLUTION|>--- conflicted
+++ resolved
@@ -59,24 +59,7 @@
     ) -> anyhow::Result<EndpointSet<Checked>> {
         let mut operations = vec![];
 
-<<<<<<< HEAD
-        let req_ctx = RequestContext {
-            server: Default::default(),
-            upstream: Default::default(),
-            req_headers: Default::default(),
-            experimental_headers: Default::default(),
-            cookie_headers: None,
-            http_data_loaders: Arc::new(vec![]),
-            gql_data_loaders: Arc::new(vec![]),
-            grpc_data_loaders: Arc::new(vec![]),
-            min_max_age: Arc::new(Mutex::new(None)),
-            cache_public: Arc::new(Mutex::new(None)),
-            runtime: target_runtime,
-            cache: AsyncCache::new(),
-        };
-=======
         let req_ctx = RequestContext::new(target_runtime);
->>>>>>> 42a867cd
         let req_ctx = Arc::new(req_ctx);
 
         for endpoint in self.endpoints.iter() {
