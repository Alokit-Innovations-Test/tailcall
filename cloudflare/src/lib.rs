use std::panic;

use anyhow::anyhow;

mod cache;
mod env;
mod file;
pub mod handle;
mod http;
<<<<<<< HEAD

pub fn init_env(env: Rc<worker::Env>) -> env::CloudflareEnv {
  env::CloudflareEnv::init(env)
}

pub fn init_file(env: Rc<worker::Env>, bucket_id: &str) -> anyhow::Result<file::CloudflareFileIO> {
  file::CloudflareFileIO::init(env, bucket_id)
}

pub fn init_http() -> http::CloudflareHttp {
  http::CloudflareHttp::init()
}

pub fn init_cache(env: Rc<worker::Env>) -> cache::CloudflareChronoCache {
  cache::CloudflareChronoCache::init(env)
}
=======
mod runtime;
>>>>>>> d2267da1

#[worker::event(fetch)]
async fn fetch(
    req: worker::Request,
    env: worker::Env,
    ctx: worker::Context,
) -> anyhow::Result<worker::Response> {
    let result = handle::fetch(req, env, ctx).await;

    match result {
        Ok(response) => Ok(response),
        Err(message) => {
            log::error!("ServerError: {}", message.to_string());
            worker::Response::error(message.to_string(), 500).map_err(to_anyhow)
        }
    }
}

#[worker::event(start)]
fn start() {
    // Initialize Logger
    wasm_logger::init(wasm_logger::Config::new(log::Level::Info));
    panic::set_hook(Box::new(console_error_panic_hook::hook));
}

fn to_anyhow<T: std::fmt::Display>(e: T) -> anyhow::Error {
    anyhow!("{}", e)
}<|MERGE_RESOLUTION|>--- conflicted
+++ resolved
@@ -7,26 +7,7 @@
 mod file;
 pub mod handle;
 mod http;
-<<<<<<< HEAD
-
-pub fn init_env(env: Rc<worker::Env>) -> env::CloudflareEnv {
-  env::CloudflareEnv::init(env)
-}
-
-pub fn init_file(env: Rc<worker::Env>, bucket_id: &str) -> anyhow::Result<file::CloudflareFileIO> {
-  file::CloudflareFileIO::init(env, bucket_id)
-}
-
-pub fn init_http() -> http::CloudflareHttp {
-  http::CloudflareHttp::init()
-}
-
-pub fn init_cache(env: Rc<worker::Env>) -> cache::CloudflareChronoCache {
-  cache::CloudflareChronoCache::init(env)
-}
-=======
 mod runtime;
->>>>>>> d2267da1
 
 #[worker::event(fetch)]
 async fn fetch(
