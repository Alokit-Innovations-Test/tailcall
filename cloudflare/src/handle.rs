use std::borrow::Borrow;
use std::collections::HashMap;
use std::rc::Rc;
use std::sync::{Arc, RwLock};

use hyper::{Body, Method, Request, Response};
use lazy_static::lazy_static;
use tailcall::async_graphql_hyper::GraphQLRequest;
use tailcall::http::{graphiql, handle_request, showcase, AppContext};

use crate::http::{to_request, to_response};
use crate::runtime;

lazy_static! {
    static ref APP_CTX: RwLock<Option<(String, Arc<AppContext>)>> = RwLock::new(None);
}
///
/// The handler which handles requests on cloudflare
///
pub async fn fetch(
    req: worker::Request,
    env: worker::Env,
    _: worker::Context,
) -> anyhow::Result<worker::Response> {
    log::info!(
        "{} {:?}",
        req.method().to_string(),
        req.url().map(|u| u.to_string())
    );
    let req = to_request(req).await?;

    // Quick exit to GraphiQL
    //
    // Has to be done here, since when using GraphiQL, a config query parameter is not specified,
    // and get_app_ctx will fail without it.
    if req.method() == Method::GET {
        return to_response(graphiql(&req)?).await;
    }

<<<<<<< HEAD
///
/// Reads the configuration from the CONFIG environment variable.
///
async fn get_config(env_io: &impl EnvIO, env: Rc<worker::Env>, file_path: &str) -> anyhow::Result<Config> {
  let bucket_id = env_io.get("BUCKET").ok_or(anyhow!("BUCKET var is not set"))?;
  log::debug!("R2 Bucket ID: {}", bucket_id);
  let file_io = init_file(env.clone(), &bucket_id)?;
  let http_io = init_http();
  let reader = ConfigReader::init(file_io, http_io);
  let config = reader.read(&[file_path]).await?;
  Ok(config)
=======
    let env = Rc::new(env);
    let app_ctx = match get_app_ctx(env, &req).await? {
        Ok(app_ctx) => app_ctx,
        Err(e) => return to_response(e).await,
    };
    let resp = handle_request::<GraphQLRequest>(req, app_ctx).await?;
    to_response(resp).await
>>>>>>> d2267da1
}

///
/// Initializes the worker once and caches the app context
/// for future requests.
///
async fn get_app_ctx(
    env: Rc<worker::Env>,
    req: &Request<Body>,
) -> anyhow::Result<Result<Arc<AppContext>, Response<Body>>> {
    // Read context from cache
    let file_path = req
        .uri()
        .query()
        .and_then(|x| serde_qs::from_str::<HashMap<String, String>>(x).ok())
        .and_then(|x| x.get("config").cloned());

    if let Some(file_path) = &file_path {
        if let Some(app_ctx) = read_app_ctx() {
            if app_ctx.0 == file_path.borrow() {
                log::info!("Using cached application context");
                return Ok(Ok(app_ctx.clone().1));
            }
        }
    }

    let runtime = runtime::init(env)?;
    match showcase::create_app_ctx::<GraphQLRequest>(req, runtime, true).await? {
        Ok(app_ctx) => {
            let app_ctx: Arc<AppContext> = Arc::new(app_ctx);
            if let Some(file_path) = file_path {
                *APP_CTX.write().unwrap() = Some((file_path, app_ctx.clone()));
            }
            log::info!("Initialized new application context");
            Ok(Ok(app_ctx))
        }
        Err(e) => Ok(Err(e)),
    }
<<<<<<< HEAD
  }
  // Create new context
  let env_io = init_env(env.clone());
  let cfg = get_config(&env_io, env.clone(), file_path).await?;
  log::info!("Configuration read ... ok");
  log::debug!("\n{}", cfg.to_sdl());
  let blueprint = Blueprint::try_from(&cfg)?;
  log::info!("Blueprint generated ... ok");
  let h_client = Arc::new(init_http());
  let cache = Arc::new(init_cache(env));
  let app_ctx = Arc::new(AppContext::try_new(
    blueprint,
    h_client.clone(),
    h_client,
    Arc::new(env_io),
    cache,
  )?);
  *APP_CTX.write().unwrap() = Some((file_path.to_string(), app_ctx.clone()));
  log::info!("Initialized new application context");
  Ok(app_ctx)
=======
>>>>>>> d2267da1
}

fn read_app_ctx() -> Option<(String, Arc<AppContext>)> {
    APP_CTX.read().unwrap().clone()
}<|MERGE_RESOLUTION|>--- conflicted
+++ resolved
@@ -37,19 +37,6 @@
         return to_response(graphiql(&req)?).await;
     }
 
-<<<<<<< HEAD
-///
-/// Reads the configuration from the CONFIG environment variable.
-///
-async fn get_config(env_io: &impl EnvIO, env: Rc<worker::Env>, file_path: &str) -> anyhow::Result<Config> {
-  let bucket_id = env_io.get("BUCKET").ok_or(anyhow!("BUCKET var is not set"))?;
-  log::debug!("R2 Bucket ID: {}", bucket_id);
-  let file_io = init_file(env.clone(), &bucket_id)?;
-  let http_io = init_http();
-  let reader = ConfigReader::init(file_io, http_io);
-  let config = reader.read(&[file_path]).await?;
-  Ok(config)
-=======
     let env = Rc::new(env);
     let app_ctx = match get_app_ctx(env, &req).await? {
         Ok(app_ctx) => app_ctx,
@@ -57,7 +44,6 @@
     };
     let resp = handle_request::<GraphQLRequest>(req, app_ctx).await?;
     to_response(resp).await
->>>>>>> d2267da1
 }
 
 ///
@@ -96,29 +82,6 @@
         }
         Err(e) => Ok(Err(e)),
     }
-<<<<<<< HEAD
-  }
-  // Create new context
-  let env_io = init_env(env.clone());
-  let cfg = get_config(&env_io, env.clone(), file_path).await?;
-  log::info!("Configuration read ... ok");
-  log::debug!("\n{}", cfg.to_sdl());
-  let blueprint = Blueprint::try_from(&cfg)?;
-  log::info!("Blueprint generated ... ok");
-  let h_client = Arc::new(init_http());
-  let cache = Arc::new(init_cache(env));
-  let app_ctx = Arc::new(AppContext::try_new(
-    blueprint,
-    h_client.clone(),
-    h_client,
-    Arc::new(env_io),
-    cache,
-  )?);
-  *APP_CTX.write().unwrap() = Some((file_path.to_string(), app_ctx.clone()));
-  log::info!("Initialized new application context");
-  Ok(app_ctx)
-=======
->>>>>>> d2267da1
 }
 
 fn read_app_ctx() -> Option<(String, Arc<AppContext>)> {
