--- conflicted
+++ resolved
@@ -77,12 +77,9 @@
 protox = "0.5.1"
 prost-reflect = { version = "0.12.0", features = ["serde"] }
 prost = "0.12.3"
-<<<<<<< HEAD
 which = "5.0.0"
 update-informer = { version = "1.1.0", default-features = false, features = ["github"] }
-=======
 lazy_static = "1.4.0"
->>>>>>> 06441bd7
 
 [dev-dependencies]
 criterion = "0.5.1"
