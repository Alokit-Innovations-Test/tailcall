--- conflicted
+++ resolved
@@ -1448,89 +1448,8 @@
         }
       }
     },
-<<<<<<< HEAD
-    "Jwks": {
-      "oneOf": [
-        {
-          "description": "JWKS data as a string or a template",
-          "type": "object",
-          "required": [
-            "data"
-          ],
-          "properties": {
-            "data": {
-              "type": "string"
-            }
-          },
-          "additionalProperties": false
-        },
-        {
-          "description": "JWKS data loaded from the remote server",
-          "type": "object",
-          "required": [
-            "remote"
-          ],
-          "properties": {
-            "remote": {
-              "type": "object",
-              "required": [
-                "url"
-              ],
-              "properties": {
-                "maxAge": {
-                  "default": 300000,
-                  "type": "integer",
-                  "format": "uint64",
-                  "minimum": 1.0
-                },
-                "url": {
-                  "type": "string"
-                }
-              }
-            }
-          },
-          "additionalProperties": false
-        }
-      ]
-    },
-    "Jwt": {
-      "type": "object",
-      "required": [
-        "jwks"
-      ],
-      "properties": {
-        "audiences": {
-          "type": "array",
-          "items": {
-            "type": "string"
-          },
-          "uniqueItems": true
-        },
-        "issuer": {
-          "type": [
-            "string",
-            "null"
-          ]
-        },
-        "jwks": {
-          "description": "Specifies JWKS data that is used for JWT validation. More on [jwks](https://datatracker.ietf.org/doc/html/rfc7517). If you need to create JWKS from private key use tools like [this](https://russelldavies.github.io/jwk-creator/)",
-          "allOf": [
-            {
-              "$ref": "#/definitions/Jwks"
-            }
-          ]
-        },
-        "optionalKid": {
-          "description": "Specifies if the kid value inside request's JWT token is required to get validated with the JWKS",
-          "type": "boolean"
-        }
-      }
-    },
-    "KeyValues": {
-=======
     "JSON": {
       "title": "JSON",
->>>>>>> 173210f4
       "type": "object",
       "required": [
         "JSON"
@@ -1590,11 +1509,7 @@
         "Script",
         "Cert",
         "Key",
-<<<<<<< HEAD
-        "File"
-=======
         "Operation"
->>>>>>> 173210f4
       ]
     },
     "Method": {
@@ -1632,10 +1547,6 @@
       "description": "Used to omit a field from public consumption.",
       "type": "object"
     },
-<<<<<<< HEAD
-    "Protected": {
-      "type": "object"
-=======
     "OtlpExporter": {
       "description": "Output the opentelemetry data to otlp collector",
       "type": "object",
@@ -1687,7 +1598,6 @@
         "text",
         "protobuf"
       ]
->>>>>>> 173210f4
     },
     "Proxy": {
       "type": "object",
